# cluster.yaml ========================================= 

# An unique identifier for the head node and workers of this cluster.
cluster_name: test #<YOUR NAME>

# The minimum number of workers nodes to launch in addition to the head
# node. This number should be >= 0.
min_workers: 0 #<NUM WORKERS IN CLUSTER>

# The maximum number of workers nodes to launch in addition to the head
# node. This takes precedence over min_workers.
max_workers: 0

# The autoscaler will scale up the cluster to this target fraction of resource
# usage. For example, if a cluster of 10 nodes is 100% busy and
# target_utilization is 0.8, it would resize the cluster to 13. This fraction
# can be decreased to increase the aggressiveness of upscaling.
target_utilization_fraction: 0.8

# If a node is idle for this many minutes, it will be removed.
idle_timeout_minutes: 5

# Cloud-provider specific configuration.
provider:
    type: aws
    region: us-west-1
    availability_zone: us-west-1a

# How Ray will authenticate with newly launched nodes.
auth:
    ssh_user: ubuntu
# By default Ray creates a new private keypair, but you can also use your own.
# If you do so, make sure to also set "KeyName" in the head and worker node
# configurations below.
#    ssh_private_key: /path/to/your/key.pem

# Provider-specific config for the head node, e.g. instance type. By default
# Ray will auto-configure unspecified fields such as SubnetId and KeyName.
# For more documentation on available fields, see:
# http://boto3.readthedocs.io/en/latest/reference/services/ec2.html#EC2.ServiceResource.create_instances
head_node:
    InstanceType: c4.4xlarge
    ImageId: ami-0067051ba5c8f0b64 # Flow AMI (Ubuntu)
    InstanceMarketOptions:
        MarketType: spot
         #Additional options can be found in the boto docs, e.g.
#        SpotOptions:
#            MaxPrice: "1.0"

    # Additional options in the boto docs.

# Provider-specific config for worker nodes, e.g. instance type. By default
# Ray will auto-configure unspecified fields such as SubnetId and KeyName.
# For more documentation on available fields, see:
# http://boto3.readthedocs.io/en/latest/reference/services/ec2.html#EC2.ServiceResource.create_instances
worker_nodes:
    InstanceType: c4.4xlarge
    ImageId: ami-0067051ba5c8f0b64 # Flow AMI (Ubuntu)

    #Run workers on spot by default. Comment this out to use on-demand.
    InstanceMarketOptions:
        MarketType: spot
         # Additional options can be found in the boto docs, e.g.
#        SpotOptions:
#            MaxPrice: "1.0"

    # Additional options in the boto docs.

setup_commands:
    # checkout your desired branch on all worker nodes
<<<<<<< HEAD
    - cd flow && git fetch && git checkout master && git pull origin master
=======
    - cd flow && git fetch && git checkout itsc_bottleneck
>>>>>>> 395cba63
    # set up ray by pip installing and copying over rllib and tune folder
    - pip install --upgrade pyzmq notebook
    - pip install ray==0.6.1
    - pip install lz4
    - git clone https://github.com/flow-project/ray.git
<<<<<<< HEAD
    - cd ray && pwd && ls && git fetch && git checkout centralized_vf_pr
=======
    - cd ray && git fetch && git checkout master
>>>>>>> 395cba63
    - rm -rf /home/ubuntu/anaconda3/lib/python3.5/site-packages/ray/rllib
    - cd ray && cp -r python/ray/rllib /home/ubuntu/anaconda3/lib/python3.5/site-packages/ray/rllib
    - rm -rf /home/ubuntu/anaconda3/lib/python3.5/site-packages/ray/tune
    - cd ray && cp -r python/ray/tune /home/ubuntu/anaconda3/lib/python3.5/site-packages/ray/tune
    # set up sumo and anaconda
    - echo 'export PATH="/home/ubuntu/sumo/bin:$PATH"' >> ~/.bashrc
    - echo 'export SUMO_HOME="/home/ubuntu/sumo"' >> ~/.bashrc
    - echo 'export PYTHONPATH="/home/ubuntu/sumo/tools:$PYTHONPATH"' >> ~/.bashrc
    - echo 'export PATH="/home/ubuntu/anaconda3/bin:$PATH"' >> ~/.bashrc
# Custom commands that will be run on the head node after common setup.
head_setup_commands:
    - PATH="/home/ubuntu/anaconda3/bin:$PATH" yes | ~/anaconda3/bin/conda install boto3=1.4.8  # 1.4.8 adds InstanceMarketOptions

# Custom commands that will be run on worker nodes after common setup.
worker_setup_commands: []

# Command to start ray on the head node. You don't need to change this.
head_start_ray_commands:
    - ray stop
    - >-
      ulimit -n 65536;
      ray start
      --head
      --redis-port=6379
      --object-manager-port=8076
      --autoscaling-config=~/ray_bootstrap_config.yaml
# Command to start ray on worker nodes. You don't need to change this.
worker_start_ray_commands:
    - ray stop
    - >-
      ulimit -n 65536;
      ray start
      --redis-address=$RAY_HEAD_IP:6379
      --object-manager-port=8076<|MERGE_RESOLUTION|>--- conflicted
+++ resolved
@@ -68,21 +68,14 @@
 
 setup_commands:
     # checkout your desired branch on all worker nodes
-<<<<<<< HEAD
-    - cd flow && git fetch && git checkout master && git pull origin master
-=======
     - cd flow && git fetch && git checkout itsc_bottleneck
->>>>>>> 395cba63
     # set up ray by pip installing and copying over rllib and tune folder
     - pip install --upgrade pyzmq notebook
     - pip install ray==0.6.1
     - pip install lz4
     - git clone https://github.com/flow-project/ray.git
-<<<<<<< HEAD
     - cd ray && pwd && ls && git fetch && git checkout centralized_vf_pr
-=======
-    - cd ray && git fetch && git checkout master
->>>>>>> 395cba63
+    - cd ray && git fetch && git checkout centralized_vf_pr
     - rm -rf /home/ubuntu/anaconda3/lib/python3.5/site-packages/ray/rllib
     - cd ray && cp -r python/ray/rllib /home/ubuntu/anaconda3/lib/python3.5/site-packages/ray/rllib
     - rm -rf /home/ubuntu/anaconda3/lib/python3.5/site-packages/ray/tune
