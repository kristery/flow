--- conflicted
+++ resolved
@@ -15,19 +15,11 @@
    "source": [
     "This tutorial walks through how to add traffic lights to experiments. This tutorial will use the following files:\n",
     "\n",
-<<<<<<< HEAD
-    "* Experiment script for RL: `examples/rllab/green_wave.py`\n",
-    "* Experiment script for non-RL: `examples/sumo/grid.py`\n",
-    "* Network: `grid.py` (class SimpleGridNetwork)\n",
-    "* Environment for RL: `green_wave_env.py` (class TrafficLightGridEnv)\n",
-    "* Environment for non-RL: `loop_accel.py` (class AccelEnv)\n",
-=======
     "* Experiment script for RL version of traffic lights in grid: `examples/rllib/green_wave.py`\n",
     "* Experiment script for non-RL version of traffic lights in grid: `examples/sumo/grid.py`\n",
-    "* Scenario: `grid.py` (class SimpleGridScenario)\n",
+    "* Network: `grid.py` (class SimpleGridNetwork)\n",
     "* Environment for RL version of traffic lights in grid: `green_wave_env.py` (class TrafficLightGridEnv)\n",
     "* Environment for non-RL version of traffic lights in grid: `loop_accel.py` (class AccelEnv)\n",
->>>>>>> 2931df5b
     "\n",
     "There are two main classes of traffic lights that Sumo supports: (1) actuated and (2) static traffic lights. This tutorial will cover both types. Moreover, in this tutorial, we'll discuss another type of traffic light. In total, we have 4 types of traffic lights in the Flow:\n",
     "\n",
@@ -70,12 +62,7 @@
     "There are a few unique additions to `additional_net_params` in the grid envirinments to be aware of. They are the following 2 items:\n",
     "\n",
     "#### grid_array\n",
-<<<<<<< HEAD
-    "`grid_array` passes information on the road network to the network, specifying the parameters you see above: `row_num`, `col_num`, `inner_length`, `short_length`, `long_length`, `cars_top`, `cars_bot`, `cars_left`, `cars_right`. This is required for any grid experiment.\n",
-    "\n",
-=======
-    "`grid_array` passes information on the road network to the scenario, specifying the parameters you see below: `row_num`, `col_num`, `inner_length`, `short_length`, `long_length`, `cars_top`, `cars_bot`, `cars_left`, `cars_right`. This is required for any grid experiment.\n",
->>>>>>> 2931df5b
+    "`grid_array` passes information on the road network to the network, specifying the parameters you see below: `row_num`, `col_num`, `inner_length`, `short_length`, `long_length`, `cars_top`, `cars_bot`, `cars_left`, `cars_right`. This is required for any grid experiment.\n",
     "\n",
     "\n"
    ]
@@ -140,29 +127,52 @@
    "cell_type": "markdown",
    "metadata": {},
    "source": [
-<<<<<<< HEAD
-    "Once the TrafficLightParams class is instantiated, traffic lights can be added via the classes' `add` function. One prerequisite of using this function is knowing the node id of any node you intend to manipulate. This information is baked into the experiment's network class, as well as the experiment's nod.xml file. For the experiment we are using with 2 rows and 3 columns, there are 6 nodes: \"center0\" to \"center5\".\n",
-=======
-    "Once the `TrafficLightParams` class is instantiated, traffic lights can be added via the `add` function. One prerequisite of using this function is knowing the node id of any node you intend to manipulate. This information is baked into the experiment's scenario class, as well as the experiment's `nod.xml` file. For the experiment we are using with 2 rows and 3 columns, there are 6 nodes: \"center0\" to \"center5\". \n",
->>>>>>> 2931df5b
-    "\n",
-    "This will be the ordering of \"centers\" in our scenario:"
-   ]
-  },
-  {
-   "cell_type": "code",
-   "execution_count": null,
-   "metadata": {},
-   "outputs": [],
-   "source": [
-<<<<<<< HEAD
+    "Once the `TrafficLightParams` class is instantiated, traffic lights can be added via the `add` function. One prerequisite of using this function is knowing the node id of any node you intend to manipulate. This information is baked into the experiment's network class, as well as the experiment's `nod.xml` file. For the experiment we are using with 2 rows and 3 columns, there are 6 nodes: \"center0\" to \"center5\". \n",
+    "\n",
+    "This will be the ordering of \"centers\" in our network:"
+   ]
+  },
+  {
+   "cell_type": "code",
+   "execution_count": null,
+   "metadata": {},
+   "outputs": [],
+   "source": [
+   " | | |\n",
+    "-3-4-5-\n",
+    " | | |\n",
+    "-0-1-2-\n",
+    " | | |"
+   ]
+  },
+  {
+   "cell_type": "code",
+   "execution_count": null,
+   "metadata": {},
+   "outputs": [],
+   "source": [
     "tl_logic = TrafficLightParams()\n",
     "\n",
     "nodes = [\"center0\", \"center1\", \"center2\", \"center3\", \"center4\", \"center5\"]\n",
     "phases = [{\"duration\": \"31\", \"state\": \"GrGr\"},\n",
     "          {\"duration\": \"6\", \"state\": \"yryr\"},\n",
     "          {\"duration\": \"31\", \"state\": \"rGrG\"},\n",
-    "          {\"duration\": \"6\", \"state\": \"ryry\"}]\n",
+    "          {\"duration\": \"6\", \"state\": \"ryry\"}]"
+   ]
+  },
+  {
+   "cell_type": "markdown",
+   "metadata": {},
+   "source": [
+    "In this particular example, each of the 6 intersections corresponds to the same set of possible phases; in other words, at any time, all intersections will be at the same phase in this example. "
+   ]
+  },
+  {
+   "cell_type": "code",
+   "execution_count": null,
+   "metadata": {},
+   "outputs": [],
+   "source": [
     "for node_id in nodes:\n",
     "    tl_logic.add(node_id, tls_type=\"static\", programID=\"1\", offset=None, phases=phases)"
    ]
@@ -171,82 +181,28 @@
    "cell_type": "markdown",
    "metadata": {},
    "source": [
-    "Following this step, the TrafficLightParams class should be passed into your network as element `traffic_lights`."
-=======
-    " | | |\n",
-    "-3-4-5-\n",
-    " | | |\n",
-    "-0-1-2-\n",
-    " | | |"
->>>>>>> 2931df5b
-   ]
-  },
-  {
-   "cell_type": "code",
-   "execution_count": null,
-   "metadata": {},
-   "outputs": [],
-   "source": [
-    "tl_logic = TrafficLightParams()\n",
-    "\n",
-<<<<<<< HEAD
+    "You can, however, customize a network in which each traffic light node has different phases. \n",
+    "\n",
+    "Following this step, the instance `tl_logic` of `TrafficLightParams` class should be passed into the network as element `traffic_lights`."
+   ]
+  },
+  {
+   "cell_type": "code",
+   "execution_count": null,
+   "metadata": {},
+   "outputs": [],
+   "source": [
+    "additional_net_params = {\"grid_array\": grid_array, \"speed_limit\": 35,\n",
+    "                         \"horizontal_lanes\": 1, \"vertical_lanes\": 1,\n",
+    "                         \"traffic_lights\": True}\n",
+    "net_params = NetParams(no_internal_links=False,\n",
+    "                       additional_params=additional_net_params)\n",
+    "\n",
     "network = SimpleGridNetwork(name=\"grid\",\n",
     "                            vehicles=VehicleParams(),\n",
     "                            net_params=net_params,\n",
     "                            initial_config=InitialConfig(),\n",
     "                            traffic_lights=tl_logic)"
-=======
-    "nodes = [\"center0\", \"center1\", \"center2\", \"center3\", \"center4\", \"center5\"]\n",
-    "phases = [{\"duration\": \"31\", \"state\": \"GrGr\"},\n",
-    "          {\"duration\": \"6\", \"state\": \"yryr\"},\n",
-    "          {\"duration\": \"31\", \"state\": \"rGrG\"},\n",
-    "          {\"duration\": \"6\", \"state\": \"ryry\"}]"
->>>>>>> 2931df5b
-   ]
-  },
-  {
-   "cell_type": "markdown",
-   "metadata": {},
-   "source": [
-    "In this particular example, each of the 6 intersections corresponds to the same set of possible phases; in other words, at any time, all intersections will be at the same phase in this example. "
-   ]
-  },
-  {
-   "cell_type": "code",
-   "execution_count": null,
-   "metadata": {},
-   "outputs": [],
-   "source": [
-    "for node_id in nodes:\n",
-    "    tl_logic.add(node_id, tls_type=\"static\", programID=\"1\", offset=None, phases=phases)"
-   ]
-  },
-  {
-   "cell_type": "markdown",
-   "metadata": {},
-   "source": [
-    "You can, however, customize a scenario in which each traffic light node has different phases. \n",
-    "\n",
-    "Following this step, the instance `tl_logic` of `TrafficLightParams` class should be passed into the scenario as element `traffic_lights`."
-   ]
-  },
-  {
-   "cell_type": "code",
-   "execution_count": null,
-   "metadata": {},
-   "outputs": [],
-   "source": [
-    "additional_net_params = {\"grid_array\": grid_array, \"speed_limit\": 35,\n",
-    "                         \"horizontal_lanes\": 1, \"vertical_lanes\": 1,\n",
-    "                         \"traffic_lights\": True}\n",
-    "net_params = NetParams(no_internal_links=False,\n",
-    "                       additional_params=additional_net_params)\n",
-    "\n",
-    "scenario = SimpleGridScenario(name=\"grid\",\n",
-    "                              vehicles=VehicleParams(),\n",
-    "                              net_params=net_params,\n",
-    "                              initial_config=InitialConfig(),\n",
-    "                              traffic_lights=tl_logic)"
    ]
   },
   {
@@ -595,25 +551,6 @@
    "source": [
     "def get_state(self):\n",
     "    # compute the normalizers\n",
-<<<<<<< HEAD
-    "    max_speed = self.k.network.max_speed()\n",
-    "    grid_array = self.net_params.additional_params[\"grid_array\"]\n",
-    "    max_dist = max(grid_array[\"short_length\"], \n",
-    "                   grid_array[\"long_length\"],\n",
-    "                   grid_array[\"inner_length\"])\n",
-    "\n",
-    "    # get the state arrays\n",
-    "    speeds = [self.k.vehicle.get_speed(veh_id) / max_speed for veh_id in\n",
-    "              self.k.vehicle.get_ids()]\n",
-    "    dist_to_intersec = [self.get_distance_to_intersection(veh_id)/max_dist\n",
-    "                        for veh_id in self.k.vehicle.get_ids()]\n",
-    "    edges = [self._convert_edge(self.k.vehicle.get_edge(veh_id)) / (\n",
-    "        self.k.network.num_edges - 1) for veh_id in self.k.vehicle.get_ids()]\n",
-    "\n",
-    "    state = [speeds, dist_to_intersec, edges,\n",
-    "             self.last_change.flatten().tolist()]\n",
-    "    return np.array(state)"
-=======
     "        grid_array = self.net_params.additional_params[\"grid_array\"]\n",
     "        max_dist = max(grid_array[\"short_length\"],\n",
     "                       grid_array[\"long_length\"],\n",
@@ -621,7 +558,7 @@
     "\n",
     "        # get the state arrays\n",
     "        speeds = [\n",
-    "            self.k.vehicle.get_speed(veh_id) / self.k.scenario.max_speed()\n",
+    "            self.k.vehicle.get_speed(veh_id) / self.k.network.max_speed()\n",
     "            for veh_id in self.k.vehicle.get_ids()\n",
     "        ]\n",
     "        dist_to_intersec = [\n",
@@ -630,7 +567,7 @@
     "        ]\n",
     "        edges = [\n",
     "            self._convert_edge(self.k.vehicle.get_edge(veh_id)) /\n",
-    "            (self.k.scenario.network.num_edges - 1)\n",
+    "            (self.k.network.network.num_edges - 1)\n",
     "            for veh_id in self.k.vehicle.get_ids()\n",
     "        ]\n",
     "\n",
@@ -654,7 +591,7 @@
    "cell_type": "markdown",
    "metadata": {},
    "source": [
-    "The agents in an RL scenario will learn to maximize a certain reward. This objective can be defined in terms of maximizing rewards or minimizing the penalty. In this example, we penalize the large delay and boolean actions that indicate a switch (with the negative sign)."
+    "The agents in an RL network will learn to maximize a certain reward. This objective can be defined in terms of maximizing rewards or minimizing the penalty. In this example, we penalize the large delay and boolean actions that indicate a switch (with the negative sign)."
    ]
   },
   {
@@ -715,7 +652,6 @@
    "metadata": {},
    "source": [
     "These are the portions of the code that are hidden from the above code for shortening the code:"
->>>>>>> 2931df5b
    ]
   },
   {
