gym==0.10.5
numpy==1.14.5
<<<<<<< HEAD
lxml
theano==0.8.2
pyprind
lasagne
# tensorflow
nose2
=======
scipy==1.1.0
lxml==4.2.4
# theano==0.8.2 # for rllab
pyprind==2.11.2
# lasagne # for rllab
tensorflow==1.10.0
nose2==0.8.0
>>>>>>> 3ddd3635
six>=1.1
path.py
joblib==0.10.3
python-dateutil==2.7.3
cached_property<|MERGE_RESOLUTION|>--- conflicted
+++ resolved
@@ -1,13 +1,5 @@
 gym==0.10.5
 numpy==1.14.5
-<<<<<<< HEAD
-lxml
-theano==0.8.2
-pyprind
-lasagne
-# tensorflow
-nose2
-=======
 scipy==1.1.0
 lxml==4.2.4
 # theano==0.8.2 # for rllab
@@ -15,7 +7,6 @@
 # lasagne # for rllab
 tensorflow==1.10.0
 nose2==0.8.0
->>>>>>> 3ddd3635
 six>=1.1
 path.py
 joblib==0.10.3
