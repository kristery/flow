from cistar.envs.loop_accel import SimpleAccelerationEnvironment

from rllab.envs.base import Step

import numpy as np
import logging
import random
import traci

class PerturbationAccelerationLoop(SimpleAccelerationEnvironment):

    def __init__(self, env_params, sumo_binary, sumo_params, scenario):
        super().__init__(env_params, sumo_binary, sumo_params, scenario)

        if "perturbation_at" not in env_params:
            raise ValueError("Time for perturbation not specified")
        self.perturbation_at = env_params["perturbation_at"]

        if "perturbation_length" not in env_params:
            raise ValueError("Time for perturbation not specified")
        self.perturbation_length = env_params["perturbation_length"]

        if "perturbed_id" in env_params:
            self.perturbed_id = env_params["perturbed_id"]
        else:
            self.perturbed_id = list(self.vehicles.keys())[random.randint(0, len(self.vehicles.keys())-1)]

    def step(self, rl_actions):
        """
        Run one timestep of the environment's dynamics. "Self-driving cars" will
        step forward based on rl_actions, provided by the RL algorithm. Other cars
        will step forward based on their car following model. When end of episode
        is reached, reset() should be called to reset the environment's internal state.
        Input
        -----
        rl_actions : an action provided by the rl algorithm
        Outputs
        -------
        (observation, reward, done, info)
        observation : agent's observation of the current environment
        reward [Float] : amount of reward due to the previous action
        done : a boolean, indicating whether the episode has ended
        info : a dictionary containing other diagnostic information from the previous action
        """
        logging.debug("================= performing step =================")
        for veh_id in self.controlled_ids:
            action = self.vehicles[veh_id]['controller'].get_action(self)
            safe_action = self.vehicles[veh_id]['controller'].get_safe_action(self, action)
            self.apply_action(veh_id, action=safe_action)
            logging.debug("Car with id " + veh_id + " is on route " + str(traci.vehicle.getRouteID(veh_id)))

        for index, veh_id in enumerate(self.rl_ids):
            action = rl_actions[index]
            safe_action = self.vehicles[veh_id]['controller'].get_safe_action(self, action)
            self.apply_action(veh_id, action=safe_action)

        self.timer += 1
        # TODO: Turn 100 into a hyperparameter
        # if it's been long enough try and change lanes
        if self.timer % 100 == 0:
            for veh_id in self.controlled_ids:
<<<<<<< HEAD
                # car_type = self.vehicles[veh_id]["type"]
                # newlane = self.scenario.type_params[car_type][2](veh_id, self)

=======
>>>>>>> 08d00889
                newlane = self.vehicles[veh_id]['lane_changer'].get_action(self)
                traci.vehicle.changeLane(veh_id, newlane, 10000)

        if self.timer > self.perturbation_at and self.timer < (self.perturbation_at + self.perturbation_length):
            self.apply_action(self.perturbed_id, self.env_params["max-deacc"])

        traci.simulationStep()

        for veh_id in self.ids:
            self.vehicles[veh_id]["type"] = traci.vehicle.getTypeID(veh_id)
            self.vehicles[veh_id]["edge"] = traci.vehicle.getRoadID(veh_id)
            self.vehicles[veh_id]["position"] = traci.vehicle.getLanePosition(veh_id)
            self.vehicles[veh_id]["lane"] = traci.vehicle.getLaneIndex(veh_id)
            self.vehicles[veh_id]["speed"] = traci.vehicle.getSpeed(veh_id)

        # TODO: Can self._state be initialized, saved and updated so that we can
        # exploit numpy speed
        self._state = self.getState()
        reward = self.compute_reward(self._state)
        next_observation = np.copy(self._state)
        return Step(observation=next_observation, reward=reward, done=False)
<|MERGE_RESOLUTION|>--- conflicted
+++ resolved
@@ -59,12 +59,6 @@
         # if it's been long enough try and change lanes
         if self.timer % 100 == 0:
             for veh_id in self.controlled_ids:
-<<<<<<< HEAD
-                # car_type = self.vehicles[veh_id]["type"]
-                # newlane = self.scenario.type_params[car_type][2](veh_id, self)
-
-=======
->>>>>>> 08d00889
                 newlane = self.vehicles[veh_id]['lane_changer'].get_action(self)
                 traci.vehicle.changeLane(veh_id, newlane, 10000)
 
