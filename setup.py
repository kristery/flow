--- conflicted
+++ resolved
@@ -37,11 +37,7 @@
 
 setup(
     name='flow',
-<<<<<<< HEAD
-    version='0.1.0',
-=======
     version=__version__,
->>>>>>> fb3f0d54
     distclass=BinaryDistribution,
     cmdclass={"build_ext": build_ext},
     packages=find_packages(),
