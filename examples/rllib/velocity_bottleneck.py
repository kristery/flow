"""Bottleneck example.

Bottleneck in which the actions are specifying a desired velocity
in a segment of space
"""
import json

import ray
from ray.rllib.agents.agent import get_agent_class
from ray.tune import run_experiments
from ray.tune.registry import register_env

from flow.utils.registry import make_create_env
from flow.utils.rllib import FlowParamsEncoder
from flow.core.params import SumoParams, EnvParams, InitialConfig, NetParams, \
    InFlows
from flow.core.traffic_lights import TrafficLights
from flow.core.vehicles import Vehicles
from flow.controllers import RLController, ContinuousRouter, \
    SumoLaneChangeController

# time horizon of a single rollout
HORIZON = 1000
# number of parallel workers
N_CPUS = 14
# number of rollouts per training iteration
N_ROLLOUTS = N_CPUS * 4

SCALING = 1
NUM_LANES = 4 * SCALING  # number of lanes in the widest highway
DISABLE_TB = True
DISABLE_RAMP_METER = True
AV_FRAC = 0.10

vehicles = Vehicles()
vehicles.add(
    veh_id="human",
    speed_mode="all_checks",
    lane_change_controller=(SumoLaneChangeController, {}),
    routing_controller=(ContinuousRouter, {}),
    lane_change_mode=0,
    num_vehicles=1 * SCALING)
vehicles.add(
    veh_id="followerstopper",
    acceleration_controller=(RLController, {}),
    lane_change_controller=(SumoLaneChangeController, {}),
    routing_controller=(ContinuousRouter, {}),
    speed_mode=9,
    lane_change_mode=0,
    num_vehicles=1 * SCALING)

controlled_segments = [("1", 1, False), ("2", 2, True), ("3", 2, True),
                       ("4", 2, True), ("5", 1, False)]
num_observed_segments = [("1", 1), ("2", 3), ("3", 3), ("4", 3), ("5", 1)]
additional_env_params = {
    "target_velocity": 40,
    "disable_tb": True,
    "disable_ramp_metering": True,
    "controlled_segments": controlled_segments,
    "symmetric": False,
    "observed_segments": num_observed_segments,
    "reset_inflow": False,
    "lane_change_duration": 5,
    "max_accel": 3,
    "max_decel": 3,
    "inflow_range": [1000, 2000],
}

# flow rate
flow_rate = 1900 * SCALING

# percentage of flow coming out of each lane
inflow = InFlows()
inflow.add(
    veh_type="human",
    edge="1",
    vehs_per_hour=flow_rate * (1 - AV_FRAC),
    departLane="random",
    departSpeed=10)
inflow.add(
    veh_type="followerstopper",
    edge="1",
    vehs_per_hour=flow_rate * AV_FRAC,
    departLane="random",
    departSpeed=10)

traffic_lights = TrafficLights()
if not DISABLE_TB:
    traffic_lights.add(node_id="2")
if not DISABLE_RAMP_METER:
    traffic_lights.add(node_id="3")

additional_net_params = {"scaling": SCALING}
net_params = NetParams(
    inflows=inflow,
    no_internal_links=False,
    additional_params=additional_net_params)

flow_params = dict(
    # name of the experiment
    exp_tag="VelocityBottleneck",

    # name of the flow environment the experiment is running on
    env_name="DesiredVelocityEnv",

    # name of the scenario class the experiment is running on
    scenario="BottleneckScenario",

    # sumo-related parameters (see flow.core.params.SumoParams)
    sumo=SumoParams(
        sim_step=0.5,
        render=False,
        print_warnings=False,
        restart_instance=True,
    ),

    # environment related parameters (see flow.core.params.EnvParams)
    env=EnvParams(
        warmup_steps=40,
        sims_per_step=1,
        horizon=HORIZON,
        additional_params=additional_env_params,
    ),

    # network-related parameters (see flow.core.params.NetParams and the
    # scenario's documentation or ADDITIONAL_NET_PARAMS component)
    net=NetParams(
        inflows=inflow,
        no_internal_links=False,
        additional_params=additional_net_params,
    ),

    # vehicles to be placed in the network at the start of a rollout (see
    # flow.core.vehicles.Vehicles)
    veh=vehicles,

    # parameters specifying the positioning of vehicles upon initialization/
    # reset (see flow.core.params.InitialConfig)
    initial=InitialConfig(
        spacing="uniform",
        min_gap=5,
        lanes_distribution=float("inf"),
        edges_distribution=["2", "3", "4", "5"],
    ),

    # traffic lights to be introduced to specific nodes (see
    # flow.core.traffic_lights.TrafficLights)
    tls=traffic_lights,
)


<<<<<<< HEAD
    config = ppo.DEFAULT_CONFIG.copy()
    config["num_workers"] = N_CPUS  # number of parallel rollouts
    config["train_batch_size"] = HORIZON * N_ROLLOUTS
    config["gamma"] = 0.999  # discount rate
    config["model"].update({"fcnet_hiddens": [300, 300, 300]})
    config["lambda"] = 0.99
    config["sgd_minibatch_size"] = 64
=======
def setup_exps():

    alg_run = "PPO"

    agent_cls = get_agent_class(alg_run)
    config = agent_cls._default_config.copy()
    config["num_workers"] = N_CPUS
    config["train_batch_size"] = HORIZON * N_ROLLOUTS
    config["gamma"] = 0.999  # discount rate
    config["model"].update({"fcnet_hiddens": [64, 64]})
    config["use_gae"] = True
    config["lambda"] = 0.97
>>>>>>> 37c01303
    config["kl_target"] = 0.02
    config["num_sgd_iter"] = 10
    config["horizon"] = HORIZON

    # save the flow params for replay
    flow_json = json.dumps(
        flow_params, cls=FlowParamsEncoder, sort_keys=True, indent=4)
    config['env_config']['flow_params'] = flow_json
    config['env_config']['run'] = alg_run

    create_env, gym_name = make_create_env(params=flow_params, version=0)

    # Register as rllib env
    register_env(gym_name, create_env)
    return alg_run, gym_name, config


if __name__ == "__main__":
    alg_run, gym_name, config = setup_exps()
    ray.init(num_cpus=N_CPUS + 1, redirect_output=False)
    trials = run_experiments({
        flow_params["exp_tag"]: {
            "run": alg_run,
            "env": gym_name,
            "config": {
                **config
            },
            "checkpoint_freq": 20,
            "max_failures": 999,
            "stop": {
                "training_iteration": 200,
            },
            "upload_dir" : "s3://kanaad.experiments",
            "num_samples": 1
        }
    })<|MERGE_RESOLUTION|>--- conflicted
+++ resolved
@@ -149,15 +149,6 @@
 )
 
 
-<<<<<<< HEAD
-    config = ppo.DEFAULT_CONFIG.copy()
-    config["num_workers"] = N_CPUS  # number of parallel rollouts
-    config["train_batch_size"] = HORIZON * N_ROLLOUTS
-    config["gamma"] = 0.999  # discount rate
-    config["model"].update({"fcnet_hiddens": [300, 300, 300]})
-    config["lambda"] = 0.99
-    config["sgd_minibatch_size"] = 64
-=======
 def setup_exps():
 
     alg_run = "PPO"
@@ -170,7 +161,6 @@
     config["model"].update({"fcnet_hiddens": [64, 64]})
     config["use_gae"] = True
     config["lambda"] = 0.97
->>>>>>> 37c01303
     config["kl_target"] = 0.02
     config["num_sgd_iter"] = 10
     config["horizon"] = HORIZON
