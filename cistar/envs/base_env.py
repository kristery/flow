--- conflicted
+++ resolved
@@ -116,18 +116,11 @@
         if sumo_binary:
             self.sumo_binary = sumo_binary
 
-<<<<<<< HEAD
-        if "emission_path" in sumo_params:
-            data_folder = sumo_params['emission_path']
-            ensure_dir(data_folder)
-            self.emission_out = \
-                data_folder + "{0}-emission.xml".format(self.scenario.name)
-=======
         self.port = sumolib.miscutils.getFreeSocketPort()
         data_folder = self.emission_path
         ensure_dir(data_folder)
-        self.emission_out = data_folder + "{0}-emission.xml".format(self.scenario.name)
->>>>>>> c413b796
+        self.emission_out = \
+            data_folder + "{0}-emission.xml".format(self.scenario.name)
 
         self.start_sumo()
         self.setup_initial_state()
@@ -305,7 +298,7 @@
         rl_actions: numpy ndarray
             an list of actions provided by the rl algorithm
 
-        Outputs
+        Returns
         -------
         observation: numpy ndarray
             agent's observation of the current environment
@@ -689,18 +682,18 @@
                 acc[i] = safe_acc
 
         # issue traci command for requested acceleration
-        thisVel = np.array(self.vehicles.get_speed(veh_ids))
+        this_vel = np.array(self.vehicles.get_speed(veh_ids))
         if self.multi_agent and (veh_id in self.rl_ids):
             acc_arr = np.asarray([element2 for elem in acc for element in elem
                                   for element2 in element])
         else:
             acc_arr = np.array(acc)
 
-        requested_nextVel = thisVel + acc_arr * self.time_step
-        actual_nextVel = requested_nextVel.clip(min=0)
+        requested_next_vel = this_vel + acc_arr * self.time_step
+        actual_next_vel = requested_next_vel.clip(min=0)
 
         for i, vid in enumerate(veh_ids):
-            self.traci_connection.vehicle.slowDown(vid, actual_nextVel[i], 1)
+            self.traci_connection.vehicle.slowDown(vid, actual_next_vel[i], 1)
 
     def apply_lane_change(self, veh_ids, direction=None, target_lane=None):
         """
