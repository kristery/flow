"""Objects that define the various meta-parameters of an experiment."""

import logging
import collections

from flow.utils.flow_warnings import deprecation_warning
from flow.controllers.car_following_models import SimCarFollowingController
from flow.controllers.rlcontroller import RLController
from flow.controllers.lane_change_controllers import SimLaneChangeController


SPEED_MODES = {
    "aggressive": 0,
    "obey_safe_speed": 1,
    "no_collide": 7,
    "right_of_way": 25,
    "all_checks": 31
}

LC_MODES = {"aggressive": 0, "no_lat_collide": 512, "strategic": 1621}

# Traffic light defaults
PROGRAM_ID = 1
MAX_GAP = 3.0
DETECTOR_GAP = 0.6
SHOW_DETECTORS = True


class TrafficLightParams:
    """Base traffic light.

    This class is used to place traffic lights in the network and describe
    the state of these traffic lights. In addition, this class supports
    modifying the states of certain lights via TraCI.
    """

    def __init__(self, baseline=False):
        """Instantiate base traffic light.

        Parameters
        ----------
        baseline: bool
        """
        # traffic light xml properties
        self.__tls_properties = dict()

        # all traffic light parameters are set to default baseline values
        self.baseline = baseline

    def add(self,
            node_id,
            tls_type="static",
            programID=10,
            offset=None,
            phases=None,
            maxGap=None,
            detectorGap=None,
            showDetectors=None,
            file=None,
            freq=None):
        """Add a traffic light component to the network.

        When generating networks using xml files, using this method to add a
        traffic light will explicitly place the traffic light in the requested
        node of the generated network.

        If traffic lights are not added here but are already present in the
        network (e.g. through a prebuilt net.xml file), then the traffic light
        class will identify and add them separately.

        Parameters
        ----------
        node_id : str
            name of the node with traffic lights
        tls_type : str, optional
            type of the traffic light (see Note)
        programID : str, optional
            id of the traffic light program (see Note)
        offset : int, optional
            initial time offset of the program
        phases : list  of dict, optional
            list of phases to be followed by the traffic light, defaults
            to default sumo traffic light behavior. Each element in the list
            must consist of a dict with two keys:

            * "duration": length of the current phase cycle (in sec)
            * "state": string consist the sequence of states in the phase
            * "minDur": optional
                The minimum duration of the phase when using type actuated
            * "maxDur": optional
                The maximum duration of the phase when using type actuated

        maxGap : int, optional
            describes the maximum time gap between successive vehicle that will
            cause the current phase to be prolonged, **used for actuated
            traffic lights**
        detectorGap : int, optional
            used for actuated traffic lights
            determines the time distance between the (automatically generated)
            detector and the stop line in seconds (at each lanes maximum
            speed), **used for actuated traffic lights**
        showDetectors : bool, optional
            toggles whether or not detectors are shown in sumo-gui, **used for
            actuated traffic lights**
        file : str, optional
            which file the detector shall write results into
        freq : int, optional
            the period over which collected values shall be aggregated

        Note
        ----
        For information on defining traffic light properties, see:
        http://sumo.dlr.de/wiki/Simulation/Traffic_Lights#Defining_New_TLS-Programs
        """
        # prepare the data needed to generate xml files
        self.__tls_properties[node_id] = {"id": node_id, "type": tls_type}

        if programID:
            self.__tls_properties[node_id]["programID"] = programID

        if offset:
            self.__tls_properties[node_id]["offset"] = offset

        if phases:
            self.__tls_properties[node_id]["phases"] = phases

        if tls_type == "actuated":
            # Required parameters
            self.__tls_properties[node_id]["max-gap"] = \
                maxGap if maxGap else MAX_GAP
            self.__tls_properties[node_id]["detector-gap"] = \
                detectorGap if detectorGap else DETECTOR_GAP
            self.__tls_properties[node_id]["show-detectors"] = \
                showDetectors if showDetectors else SHOW_DETECTORS

            # Optional parameters
            if file:
                self.__tls_properties[node_id]["file"] = file

            if freq:
                self.__tls_properties[node_id]["freq"] = freq

    def get_properties(self):
        """Return traffic light properties.

        This is meant to be used by the generator to import traffic light data
        to the .net.xml file
        """
        return self.__tls_properties

    def actuated_default(self):
        """
        Return the default values to be used for the scenario
        for a system where all junctions are actuated traffic lights.

        Returns
        -------
        tl_logic : dict
            traffic light logic
        """
        tl_type = "actuated"
        program_id = 1
        max_gap = 3.0
        detector_gap = 0.8
        show_detectors = True
        phases = [{
            "duration": "31",
            "minDur": "8",
            "maxDur": "45",
            "state": "GrGr"
        }, {
            "duration": "6",
            "minDur": "3",
            "maxDur": "6",
            "state": "yryr"
        }, {
            "duration": "31",
            "minDur": "8",
            "maxDur": "45",
            "state": "rGrG"
        }, {
            "duration": "6",
            "minDur": "3",
            "maxDur": "6",
            "state": "ryry"
        }]

        return {
            "tl_type": str(tl_type),
            "program_id": str(program_id),
            "max_gap": str(max_gap),
            "detector_gap": str(detector_gap),
            "show_detectors": show_detectors,
            "phases": phases
        }


class VehicleParams:
    """Base vehicle class.

    This is used to describe the state of all vehicles in the network.
    State information on the vehicles for a given time step can be set or
    retrieved from this class.
    """

    def __init__(self):
        """Instantiate the base vehicle class."""
        self.ids = []  # ids of all vehicles

        # vehicles: Key = Vehicle ID, Value = Dictionary describing the vehicle
        # Ordered dictionary used to keep neural net inputs in order
        self.__vehicles = collections.OrderedDict()

        #: total number of vehicles in the network
        self.num_vehicles = 0
        #: int : number of rl vehicles in the network
        self.num_rl_vehicles = 0
        #: int : number of unique types of vehicles in the network
        self.num_types = 0
        #: list of str : types of vehicles in the network
        self.types = []

        #: dict (str, str) : contains the parameters associated with each type
        #: of vehicle
        self.type_parameters = dict()

        #: dict (str, int) : contains the minGap attribute of each type of
        #: vehicle
        self.minGap = dict()

        #: list : initial state of the vehicles class, used for serialization
        #: purposes
        self.initial = []

    def add(self,
            veh_id,
            acceleration_controller=(SimCarFollowingController, {}),
            lane_change_controller=(SimLaneChangeController, {}),
            routing_controller=None,
            initial_speed=0,
            num_vehicles=1,
            car_following_params=None,
            lane_change_params=None):
        """Add a sequence of vehicles to the list of vehicles in the network.

        Parameters
        ----------
        veh_id : str
            base vehicle ID for the vehicles (will be appended by a number)
        acceleration_controller : tup, optional
            1st element: flow-specified acceleration controller
            2nd element: controller parameters (may be set to None to maintain
            default parameters)
        lane_change_controller : tup, optional
            1st element: flow-specified lane-changer controller
            2nd element: controller parameters (may be set to None to maintain
            default parameters)
        routing_controller : tup, optional
            1st element: flow-specified routing controller
            2nd element: controller parameters (may be set to None to maintain
            default parameters)
        initial_speed : float, optional
            initial speed of the vehicles being added (in m/s)
        num_vehicles : int, optional
            number of vehicles of this type to be added to the network
        car_following_params : flow.core.params.SumoCarFollowingParams
            Params object specifying attributes for Sumo car following model.
        lane_change_params : flow.core.params.SumoLaneChangeParams
            Params object specifying attributes for Sumo lane changing model.
        """
        if car_following_params is None:
            # FIXME: depends on simulator
            car_following_params = SumoCarFollowingParams()

        if lane_change_params is None:
            # FIXME: depends on simulator
            lane_change_params = SumoLaneChangeParams()

        type_params = {}
        type_params.update(car_following_params.controller_params)
        type_params.update(lane_change_params.controller_params)

        # If a vehicle is not sumo or RL, let the minGap be zero so that it
        # does not tamper with the dynamics of the controller
        if acceleration_controller[0] != SimCarFollowingController \
                and acceleration_controller[0] != RLController:
            type_params["minGap"] = 0.0

        # This dict will be used when trying to introduce new vehicles into
        # the network via a Flow. It is passed to the vehicle kernel object
        # during environment instantiation.
        self.type_parameters[veh_id] = \
            {"acceleration_controller": acceleration_controller,
             "lane_change_controller": lane_change_controller,
             "routing_controller": routing_controller,
             "initial_speed": initial_speed,
             "car_following_params": car_following_params,
             "lane_change_params": lane_change_params}

        # TODO: delete?
        self.initial.append({
            "veh_id":
                veh_id,
            "acceleration_controller":
                acceleration_controller,
            "lane_change_controller":
                lane_change_controller,
            "routing_controller":
                routing_controller,
            "initial_speed":
                initial_speed,
            "num_vehicles":
                num_vehicles,
            "car_following_params":
                car_following_params,
            "lane_change_params":
                lane_change_params
        })

        # This is used to return the actual headways from the vehicles class.
        # It is passed to the vehicle kernel class during environment
        # instantiation.
        self.minGap[veh_id] = type_params["minGap"]

        for i in range(num_vehicles):
            v_id = veh_id + '_%d' % i

            # add the vehicle to the list of vehicle ids
            self.ids.append(v_id)

            self.__vehicles[v_id] = dict()

            # specify the type
            self.__vehicles[v_id]["type"] = veh_id

            # specify the speed of vehicles at the start of a rollout
            self.__vehicles[v_id]["initial_speed"] = initial_speed

            # update the number of vehicles
            self.num_vehicles += 1
            if acceleration_controller[0] == RLController:
                self.num_rl_vehicles += 1

        # increase the number of unique types of vehicles in the network, and
        # add the type to the list of types
        self.num_types += 1
        self.types.append({"veh_id": veh_id, "type_params": type_params})

    def get_type(self, veh_id):
        return self.__vehicles[veh_id]["type"]

    def get_initial_speed(self, veh_id):
        return self.__vehicles[veh_id]["initial_speed"]


class SimParams(object):
    """Simulation-specific parameters.

    All subsequent parameters of the same type must extend this.

    Parameters
    ----------
    sim_step : float optional
        seconds per simulation step; 0.1 by default
    render : str or bool, optional
        specifies whether to visualize the rollout(s)

        * False: no rendering
        * True: delegate rendering to sumo-gui for back-compatibility
        * "gray": static grayscale rendering, which is good for training
        * "dgray": dynamic grayscale rendering
        * "rgb": static RGB rendering
        * "drgb": dynamic RGB rendering, which is good for visualization

    restart_instance : bool, optional
        specifies whether to restart a simulation upon reset. Restarting
        the instance helps avoid slowdowns cause by excessive inflows over
        large experiment runtimes, but also require the gui to be started
        after every reset if "render" is set to True.
    emission_path : str, optional
        Path to the folder in which to create the emissions output.
        Emissions output is not generated if this value is not specified
    save_render : bool, optional
        specifies whether to save rendering data to disk
    sight_radius : int, optional
        sets the radius of observation for RL vehicles (meter)
    show_radius : bool, optional
        specifies whether to render the radius of RL observation
    pxpm : int, optional
        specifies rendering resolution (pixel / meter)
    """

    def __init__(self,
                 sim_step=0.1,
                 render=False,
                 restart_instance=False,
                 emission_path=None,
                 save_render=False,
                 sight_radius=25,
                 show_radius=False,
                 pxpm=2):
        """Instantiate SimParams."""
        self.sim_step = sim_step
        self.render = render
        self.restart_instance = restart_instance
        self.emission_path = emission_path
        self.save_render = save_render
        self.sight_radius = sight_radius
        self.pxpm = pxpm
        self.show_radius = show_radius


class AimsunParams(SimParams):
    """Aimsun-specific simulation parameters.

    Extends SimParams.

    Parameters
    ----------
    sim_step : float optional
        seconds per simulation step; 0.1 by default
    render : str or bool, optional
        specifies whether to visualize the rollout(s)

        * False: no rendering
        * True: delegate rendering to sumo-gui for back-compatibility
        * "gray": static grayscale rendering, which is good for training
        * "dgray": dynamic grayscale rendering
        * "rgb": static RGB rendering
        * "drgb": dynamic RGB rendering, which is good for visualization

    restart_instance : bool, optional
        specifies whether to restart a simulation upon reset. Restarting
        the instance helps avoid slowdowns cause by excessive inflows over
        large experiment runtimes, but also require the gui to be started
        after every reset if "render" is set to True.
    emission_path : str, optional
        Path to the folder in which to create the emissions output.
        Emissions output is not generated if this value is not specified
    save_render : bool, optional
        specifies whether to save rendering data to disk
    sight_radius : int, optional
        sets the radius of observation for RL vehicles (meter)
    show_radius : bool, optional
        specifies whether to render the radius of RL observation
    pxpm : int, optional
        specifies rendering resolution (pixel / meter)
    """
    def __init__(self,
                 sim_step=0.1,
                 render=False,
                 restart_instance=False,
                 emission_path=None,
                 save_render=False,
                 sight_radius=25,
                 show_radius=False,
                 pxpm=2):
        """Instantiate AimsunParams."""
        super(AimsunParams, self).__init__(
            sim_step, render, restart_instance, emission_path, save_render,
            sight_radius, show_radius, pxpm)


class SumoParams(SimParams):
    """Sumo-specific simulation parameters.

    Extends SimParams.

    These parameters are used to customize a sumo simulation instance upon
    initialization. This includes passing the simulation step length,
    specifying whether to use sumo's gui during a run, and other features
    described in the Attributes below.

    Parameters
    ----------
    port : int, optional
        Port for Traci to connect to; finds an empty port by default
    sim_step : float optional
        seconds per simulation step; 0.1 by default
    emission_path : str, optional
        Path to the folder in which to create the emissions output.
        Emissions output is not generated if this value is not specified
    lateral_resolution : float, optional
        width of the divided sublanes within a lane, defaults to None (i.e.
        no sublanes). If this value is specified, the vehicle in the
        network cannot use the "LC2013" lane change model.
    no_step_log : bool, optional
        specifies whether to add sumo's step logs to the log file, and
        print them into the terminal during runtime, defaults to True
    render : str or bool, optional
        specifies whether to visualize the rollout(s)

        * False: no rendering
        * True: delegate rendering to sumo-gui for back-compatibility
        * "gray": static grayscale rendering, which is good for training
        * "dgray": dynamic grayscale rendering
        * "rgb": static RGB rendering
        * "drgb": dynamic RGB rendering, which is good for visualization

    save_render : bool, optional
        specifies whether to save rendering data to disk
    sight_radius : int, optional
        sets the radius of observation for RL vehicles (meter)
    show_radius : bool, optional
        specifies whether to render the radius of RL observation
    pxpm : int, optional
        specifies rendering resolution (pixel / meter)
    overtake_right : bool, optional
        whether vehicles are allowed to overtake on the right as well as
        the left
    seed : int, optional
        seed for sumo instance
    restart_instance : bool, optional
        specifies whether to restart a sumo instance upon reset. Restarting
        the instance helps avoid slowdowns cause by excessive inflows over
        large experiment runtimes, but also require the gui to be started
        after every reset if "render" is set to True.
    print_warnings : bool, optional
        If set to false, this will silence sumo warnings on the stdout
    teleport_time : int, optional
        If negative, vehicles don't teleport in gridlock. If positive,
        they teleport after teleport_time seconds
    num_clients : int, optional
        Number of clients that will connect to Traci
    """

    def __init__(self,
                 port=None,
                 sim_step=0.1,
                 emission_path=None,
                 lateral_resolution=None,
                 no_step_log=True,
                 render=False,
                 save_render=False,
                 sight_radius=25,
                 show_radius=False,
                 pxpm=2,
                 overtake_right=False,
                 seed=None,
                 restart_instance=False,
                 print_warnings=True,
                 teleport_time=-1,
                 num_clients=1,
                 sumo_binary=None):
        """Instantiate SumoParams."""
        super(SumoParams, self).__init__(
            sim_step, render, restart_instance, emission_path, save_render,
            sight_radius, show_radius, pxpm)
        self.port = port
        self.lateral_resolution = lateral_resolution
        self.no_step_log = no_step_log
        self.seed = seed
        self.overtake_right = overtake_right
        self.print_warnings = print_warnings
        self.teleport_time = teleport_time
        self.num_clients = num_clients


class EnvParams:
    """Environment and experiment-specific parameters.

    This includes specifying the bounds of the action space and relevant
    coefficients to the reward function, as well as specifying how the
    positions of vehicles are modified in between rollouts.

    Parameters
    ----------
    additional_params : dict, optional
        Specify additional environment params for a specific
        environment configuration
    horizon : int, optional
        number of steps per rollouts
    warmup_steps : int, optional
        number of steps performed before the initialization of training
        during a rollout. These warmup steps are not added as steps
        into training, and the actions of rl agents during these steps
        are dictated by sumo. Defaults to zero
    sims_per_step : int, optional
        number of sumo simulation steps performed in any given rollout
        step. RL agents perform the same action for the duration of
        these simulation steps.
    evaluate : bool, optional
        flag indicating that the evaluation reward should be used
        so the evaluation reward should be used rather than the
        normal reward
    """

    def __init__(self,
                 additional_params=None,
                 horizon=500,
                 warmup_steps=0,
                 sims_per_step=1,
                 evaluate=False):
        """Instantiate EnvParams."""
        self.additional_params = \
            additional_params if additional_params is not None else {}
        self.horizon = horizon
        self.warmup_steps = warmup_steps
        self.sims_per_step = sims_per_step
        self.evaluate = evaluate

    def get_additional_param(self, key):
        """Return a variable from additional_params."""
        return self.additional_params[key]


class NetParams:
    """Network configuration parameters.

    Unlike most other parameters, NetParams may vary drastically dependent
    on the specific network configuration. For example, for the ring road
    the network parameters will include a characteristic length, number of
    lanes, and speed limit.

    In order to determine which additional_params variable may be needed
    for a specific scenario, refer to the ADDITIONAL_NET_PARAMS variable
    located in the scenario file.

    Parameters
    ----------
    no_internal_links : bool, optional
        determines whether the space between edges is finite. Important
        when using networks with intersections; default is False
    inflows : InFlows type, optional
        specifies the inflows of specific edges and the types of vehicles
        entering the network from these edges
    osm_path : str, optional
        path to the .osm file that should be used to generate the network
        configuration files. This parameter is only needed / used if the
        OpenStreetMapScenario class is used.
    netfile : str, optional
        path to the .net.xml file that should be passed to SUMO. This is
        only needed / used if the NetFileScenario class is used, such as
        in the case of Bay Bridge experiments (which use a custom net.xml
        file)
    additional_params : dict, optional
        network specific parameters; see each subclass for a description of
        what is needed
    """

    def __init__(self,
                 no_internal_links=True,
                 inflows=None,
                 in_flows=None,
                 osm_path=None,
                 netfile=None,
                 additional_params=None):
        """Instantiate NetParams."""
        self.no_internal_links = no_internal_links
        if inflows is None:
            self.inflows = InFlows()
        else:
            self.inflows = inflows
        self.osm_path = osm_path
        self.netfile = netfile
        self.additional_params = additional_params or {}


class InitialConfig:
    """Initial configuration parameters.

    These parameters that affect the positioning of vehicle in the
    network at the start of a rollout. By default, vehicles are uniformly
    distributed in the network.

    Parameters
    ----------
    shuffle : bool, optional
        specifies whether the ordering of vehicles in the Vehicles class
        should be shuffled upon initialization.
    spacing : str, optional
        specifies the positioning of vehicles in the network relative to
        one another. May be one of: "uniform", "random", or "custom".
        Default is "uniform".
    min_gap : float, optional
        minimum gap between two vehicles upon initialization, in meters.
        Default is 0 m.
    x0 : float, optional
        position of the first vehicle to be placed in the network
    perturbation : float, optional
        standard deviation used to perturb vehicles from their uniform
        position, in meters. Default is 0 m.
    bunching : float, optional
        reduces the portion of the network that should be filled with
        vehicles by this amount.
    lanes_distribution : int, optional
        number of lanes vehicles should be dispersed into. If the value is
        greater than the total number of lanes on an edge, vehicles are
        spread across all lanes.
    edges_distribution : list of str, optional
        list of edges vehicles may be placed on initialization, default is
        all lanes (stated as "all")
    additional_params : dict, optional
        some other network-specific params
    """

    def __init__(self,
                 shuffle=False,
                 spacing="uniform",
                 min_gap=0,
                 perturbation=0.0,
                 x0=0,
                 bunching=0,
                 lanes_distribution=float("inf"),
                 edges_distribution="all",
                 additional_params=None):
        """Instantiate InitialConfig.

        These parameters that affect the positioning of vehicle in the
        network at the start of a rollout. By default, vehicles are uniformly
        distributed in the network.
        """
        self.shuffle = shuffle
        self.spacing = spacing
        self.min_gap = min_gap
        self.perturbation = perturbation
        self.x0 = x0
        self.bunching = bunching
        self.lanes_distribution = lanes_distribution
        self.edges_distribution = edges_distribution
        self.additional_params = additional_params or dict()


class SumoCarFollowingParams:
    """Parameters for sumo-controlled acceleration behavior.

    Parameters
    ----------
    speed_mode : str or int, optional
        may be one of the following:

         * "right_of_way" (default): respect safe speed, right of way and
           brake hard at red lights if needed. DOES NOT respect
           max accel and decel which enables emergency stopping.
           Necessary to prevent custom models from crashing
         * "obey_safe_speed": prevents vehicles from colliding
           longitudinally, but can fail in cases where vehicles are allowed
           to lane change
         * "no_collide": Human and RL cars are preventing from reaching
           speeds that may cause crashes (also serves as a failsafe). Note:
           this may lead to collisions in complex networks
         * "aggressive": Human and RL cars are not limited by sumo with
           regard to their accelerations, and can crash longitudinally
         * "all_checks": all sumo safety checks are activated
         * int values may be used to define custom speed mode for the given
           vehicles, specified at:
           http://sumo.dlr.de/wiki/TraCI/Change_Vehicle_State#speed_mode_.280xb3.29

    accel : float
        see Note
    decel : float
        see Note
    sigma : float
        see Note
    tau : float
        see Note
    min_gap : float
        see minGap Note
    max_speed : float
        see maxSpeed Note
    speed_factor : float
        see speedFactor Note
    speed_dev : float
        see speedDev in Note
    impatience : float
        see Note
    car_follow_model : str
        see carFollowModel in Note
    kwargs : dict
        used to handle deprecations

    Note
    ----
    For a description of all params, see:
    http://sumo.dlr.de/wiki/Definition_of_Vehicles,_Vehicle_Types,_and_Routes
    """

    def __init__(
            self,
<<<<<<< HEAD
            speed_mode='right_of_way',
            accel=1.0,
            decel=1.5,
=======
            accel=2.6,
            decel=4.5,
>>>>>>> 0b631352
            sigma=0.5,
            tau=1.0,  # past 1 at sim_step=0.1 you no longer see waves
            min_gap=2.5,
            max_speed=30,
            speed_factor=1.0,
            speed_dev=0.1,
            impatience=0.5,
            car_follow_model="IDM",
            **kwargs):
        """Instantiate SumoCarFollowingParams."""
        # check for deprecations (minGap)
        if "minGap" in kwargs:
            deprecation_warning(self, "minGap", "min_gap")
            min_gap = kwargs["minGap"]

        # check for deprecations (maxSpeed)
        if "maxSpeed" in kwargs:
            deprecation_warning(self, "maxSpeed", "max_speed")
            max_speed = kwargs["maxSpeed"]

        # check for deprecations (speedFactor)
        if "speedFactor" in kwargs:
            deprecation_warning(self, "speedFactor", "speed_factor")
            speed_factor = kwargs["speedFactor"]

        # check for deprecations (speedDev)
        if "speedDev" in kwargs:
            deprecation_warning(self, "speedDev", "speed_dev")
            speed_dev = kwargs["speedDev"]

        # check for deprecations (carFollowModel)
        if "carFollowModel" in kwargs:
            deprecation_warning(self, "carFollowModel", "car_follow_model")
            car_follow_model = kwargs["carFollowModel"]

        # create a controller_params dict with all the specified parameters
        self.controller_params = {
            "accel": accel,
            "decel": decel,
            "sigma": sigma,
            "tau": tau,
            "minGap": min_gap,
            "maxSpeed": max_speed,
            "speedFactor": speed_factor,
            "speedDev": speed_dev,
            "impatience": impatience,
            "carFollowModel": car_follow_model,
        }

        # adjust the speed mode value
        if isinstance(speed_mode, str) and speed_mode in SPEED_MODES:
            speed_mode = SPEED_MODES[speed_mode]
        elif not (isinstance(speed_mode, int)
                  or isinstance(speed_mode, float)):
            logging.error("Setting speed mode of to default.")
            speed_mode = SPEED_MODES["obey_safe_speed"]

        self.speed_mode = speed_mode


class SumoLaneChangeParams:
    """Parameters for sumo-controlled lane change behavior.

    Parameters
    ----------
    lane_change_mode : str or int, optional
        may be one of the following:

        * "no_lat_collide" (default): Human cars will not make lane
          changes, RL cars can lane change into any space, no matter how
          likely it is to crash
        * "strategic": Human cars make lane changes in accordance with SUMO
          to provide speed boosts
        * "aggressive": RL cars are not limited by sumo with regard to
          their lane-change actions, and can crash longitudinally
        * int values may be used to define custom lane change modes for the
          given vehicles, specified at:
          http://sumo.dlr.de/wiki/TraCI/Change_Vehicle_State#lane_change_mode_.280xb6.29

    model : str, optional
        see laneChangeModel in Note
    lc_strategic : float, optional
        see lcStrategic in Note
    lc_cooperative : float, optional
        see lcCooperative in Note
    lc_speed_gain : float, optional
        see lcSpeedGain in Note
    lc_keep_right : float, optional
        see lcKeepRight in Note
    lc_look_ahead_left : float, optional
        see lcLookaheadLeft in Note
    lc_speed_gain_right : float, optional
        see lcSpeedGainRight in Note
    lc_sublane : float, optional
        see lcSublane in Note
    lc_pushy : float, optional
        see lcPushy in Note
    lc_pushy_gap : float, optional
        see lcPushyGap in Note
    lc_assertive : float, optional
        see lcAssertive in Note
    lc_impatience : float, optional
        see lcImpatience in Note
    lc_time_to_impatience : float, optional
        see lcTimeToImpatience in Note
    lc_accel_lat : float, optional
        see lcAccelLate in Note
    kwargs : dict
        used to handle deprecations

    Note
    ----
    For a description of all params, see:
    http://sumo.dlr.de/wiki/Definition_of_Vehicles,_Vehicle_Types,_and_Routes
    """

    def __init__(self,
                 lane_change_mode="no_lat_collide",
                 model="LC2013",
                 lc_strategic=1.0,
                 lc_cooperative=1.0,
                 lc_speed_gain=1.0,
                 lc_keep_right=1.0,
                 lc_look_ahead_left=2.0,
                 lc_speed_gain_right=1.0,
                 lc_sublane=1.0,
                 lc_pushy=0,
                 lc_pushy_gap=0.6,
                 lc_assertive=1,
                 lc_impatience=0,
                 lc_time_to_impatience=float("inf"),
                 lc_accel_lat=1.0,
                 **kwargs):
        """Instantiate SumoLaneChangeParams."""
        # check for deprecations (lcStrategic)
        if "lcStrategic" in kwargs:
            deprecation_warning(self, "lcStrategic", "lc_strategic")
            lc_strategic = kwargs["lcStrategic"]

        # check for deprecations (lcCooperative)
        if "lcCooperative" in kwargs:
            deprecation_warning(self, "lcCooperative", "lc_cooperative")
            lc_cooperative = kwargs["lcCooperative"]

        # check for deprecations (lcSpeedGain)
        if "lcSpeedGain" in kwargs:
            deprecation_warning(self, "lcSpeedGain", "lc_speed_gain")
            lc_speed_gain = kwargs["lcSpeedGain"]

        # check for deprecations (lcKeepRight)
        if "lcKeepRight" in kwargs:
            deprecation_warning(self, "lcKeepRight", "lc_keep_right")
            lc_keep_right = kwargs["lcKeepRight"]

        # check for deprecations (lcLookaheadLeft)
        if "lcLookaheadLeft" in kwargs:
            deprecation_warning(self, "lcLookaheadLeft", "lc_look_ahead_left")
            lc_look_ahead_left = kwargs["lcLookaheadLeft"]

        # check for deprecations (lcSpeedGainRight)
        if "lcSpeedGainRight" in kwargs:
            deprecation_warning(self, "lcSpeedGainRight",
                                "lc_speed_gain_right")
            lc_speed_gain_right = kwargs["lcSpeedGainRight"]

        # check for deprecations (lcSublane)
        if "lcSublane" in kwargs:
            deprecation_warning(self, "lcSublane", "lc_sublane")
            lc_sublane = kwargs["lcSublane"]

        # check for deprecations (lcPushy)
        if "lcPushy" in kwargs:
            deprecation_warning(self, "lcPushy", "lc_pushy")
            lc_pushy = kwargs["lcPushy"]

        # check for deprecations (lcPushyGap)
        if "lcPushyGap" in kwargs:
            deprecation_warning(self, "lcPushyGap", "lc_pushy_gap")
            lc_pushy_gap = kwargs["lcPushyGap"]

        # check for deprecations (lcAssertive)
        if "lcAssertive" in kwargs:
            deprecation_warning(self, "lcAssertive", "lc_assertive")
            lc_assertive = kwargs["lcAssertive"]

        # check for deprecations (lcImpatience)
        if "lcImpatience" in kwargs:
            deprecation_warning(self, "lcImpatience", "lc_impatience")
            lc_impatience = kwargs["lcImpatience"]

        # check for deprecations (lcTimeToImpatience)
        if "lcTimeToImpatience" in kwargs:
            deprecation_warning(self, "lcTimeToImpatience",
                                "lc_time_to_impatience")
            lc_time_to_impatience = kwargs["lcTimeToImpatience"]

        # check for deprecations (lcAccelLat)
        if "lcAccelLat" in kwargs:
            deprecation_warning(self, "lcAccelLat", "lc_accel_lat")
            lc_accel_lat = kwargs["lcAccelLat"]

        # check for valid model
        if model not in ["LC2013", "SL2015"]:
            logging.error("Invalid lane change model! Defaulting to LC2013")
            model = "LC2013"

        if model == "LC2013":
            self.controller_params = {
                "laneChangeModel": model,
                "lcStrategic": str(lc_strategic),
                "lcCooperative": str(lc_cooperative),
                "lcSpeedGain": str(lc_speed_gain),
                "lcKeepRight": str(lc_keep_right),
                # "lcLookaheadLeft": str(lcLookaheadLeft),
                # "lcSpeedGainRight": str(lcSpeedGainRight)
            }
        elif model == "SL2015":
            self.controller_params = {
                "laneChangeModel": model,
                "lcStrategic": str(lc_strategic),
                "lcCooperative": str(lc_cooperative),
                "lcSpeedGain": str(lc_speed_gain),
                "lcKeepRight": str(lc_keep_right),
                "lcLookaheadLeft": str(lc_look_ahead_left),
                "lcSpeedGainRight": str(lc_speed_gain_right),
                "lcSublane": str(lc_sublane),
                "lcPushy": str(lc_pushy),
                "lcPushyGap": str(lc_pushy_gap),
                "lcAssertive": str(lc_assertive),
                "lcImpatience": str(lc_impatience),
                "lcTimeToImpatience": str(lc_time_to_impatience),
                "lcAccelLat": str(lc_accel_lat)
            }

        # adjust the lane change mode value
        if isinstance(lane_change_mode, str) and lane_change_mode in LC_MODES:
            lane_change_mode = LC_MODES[lane_change_mode]
        elif not (isinstance(lane_change_mode, int)
                  or isinstance(lane_change_mode, float)):
            logging.error("Setting lane change mode to default.")
            lane_change_mode = LC_MODES["no_lat_collide"]

        self.lane_change_mode = lane_change_mode


class InFlows:
    """Used to add inflows to a network.

    Inflows can be specified for any edge that has a specified route or routes.
    """

    def __init__(self):
        """Instantiate Inflows."""
        self.num_flows = 0
        self.__flows = []

    def add(self,
            veh_type,
            edge,
            name="flow",
            begin=1,
            end=2e6,
            vehs_per_hour=None,
            probability=None,
            **kwargs):
        r"""Specify a new inflow for a given type of vehicles and edge.

        Parameters
        ----------
        veh_type: str
            type of vehicles entering the edge, must match one of the types set
            in the Vehicles class.
        edge: str
            starting edge for vehicles in this inflow.
        name : str, optional
            prefix for inflow vehicles
        begin: float, optional
            see Note
        end: float, optional
            see Note
        vehs_per_hour: float, optional
            see vehsPerHour in Note
        probability: float, optional
            see Note
        kwargs: dict, optional
            see Note

        Note
        ----
        For information on the parameters start, end, vehs_per_hour, period,
        probability, number, as well as other vehicle type and routing
        parameters that may be added via \*\*kwargs, refer to:
        http://sumo.dlr.de/wiki/Definition_of_Vehicles,_Vehicle_Types,_and_Routes

        """
        # check for deprecations (vehsPerHour)
        if "vehsPerHour" in kwargs:
            deprecation_warning(self, "vehsPerHour", "vehs_per_hour")
            vehs_per_hour = kwargs["vehsPerHour"]
            # delete since all parameters in kwargs are used again later
            del kwargs["vehsPerHour"]

        new_inflow = {
            "name": "%s_%d" % (name, self.num_flows),
            "vtype": veh_type,
            "edge": edge,
            "end": end
        }

        new_inflow.update(kwargs)

        if begin is not None:
            new_inflow["begin"] = begin
        if vehs_per_hour is not None:
            new_inflow["vehsPerHour"] = vehs_per_hour
        if probability is not None:
            new_inflow["probability"] = probability

        self.__flows.append(new_inflow)

        self.num_flows += 1

    def get(self):
        """Return the inflows of each edge."""
        return self.__flows<|MERGE_RESOLUTION|>--- conflicted
+++ resolved
@@ -777,14 +777,9 @@
 
     def __init__(
             self,
-<<<<<<< HEAD
             speed_mode='right_of_way',
-            accel=1.0,
-            decel=1.5,
-=======
             accel=2.6,
             decel=4.5,
->>>>>>> 0b631352
             sigma=0.5,
             tau=1.0,  # past 1 at sim_step=0.1 you no longer see waves
             min_gap=2.5,
