--- conflicted
+++ resolved
@@ -190,16 +190,9 @@
 
             # specify the acceleration controller class
             self.__vehicles[v_id]["acc_controller"] = \
-<<<<<<< HEAD
-                acceleration_controller[0](
-                    v_id,
-                    sumo_cf_params=sumo_car_following_params,
-                    **acceleration_controller[1])
-=======
                 acceleration_controller[0](v_id,
                                            sumo_cf_params=sumo_car_following_params,
                                            **acceleration_controller[1])
->>>>>>> 7a15fbb5
 
             # specify the lane-changing controller class
             self.__vehicles[v_id]["lane_changer"] = \
@@ -378,12 +371,8 @@
         accel_controller = \
             self.type_parameters[veh_type]["acceleration_controller"]
         self.__vehicles[veh_id]["acc_controller"] = \
-<<<<<<< HEAD
-            accel_controller[0](veh_id, sumo_cf_params=sumo_cf_params,
-=======
             accel_controller[0](veh_id,
                                 sumo_cf_params=sumo_cf_params,
->>>>>>> 7a15fbb5
                                 **accel_controller[1])
 
         # specify the lane-changing controller class
