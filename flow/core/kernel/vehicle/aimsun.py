"""Script containing the base vehicle kernel class."""
from flow.core.kernel.vehicle.base import KernelVehicle
import collections
import numpy as np
from copy import deepcopy
from flow.utils.aimsun.struct import InfVeh
from flow.controllers.car_following_models import SimCarFollowingController
from flow.controllers.rlcontroller import RLController
from flow.controllers.lane_change_controllers import SimLaneChangeController

# colors for vehicles
WHITE = (255, 255, 255)
CYAN = (0, 255, 255)
RED = (255, 0, 0)


class AimsunKernelVehicle(KernelVehicle):
    """Flow vehicle kernel.

    This kernel sub-class is used to interact with the simulator with regards
    to all vehicle-dependent components. Specifically, this class contains
    methods for:

    * Interacting with the simulator: This includes apply acceleration, lane
      change, and routing commands to specific vehicles in the simulator. In
      addition, methods exist to add or remove a specific vehicle from the
      network, and update internal state information after every simulation
      step in order to support and potentially speed up all state-acquisition
      methods.
    * Visually distinguishing vehicles by type: In the case when some vehicles
      are controlled by a reinforcement learning agent or some other
      controller, these methods can be used to visually distinguish the
      vehicles during rendering by RL/actuated, human-observed, and
      human-unobserved. The traci simulator, for instance, renders RL vehicles
      as red, observed human vehicles as cyan, and unobserved human vehicles as
      white. In the absence of RL/actuated agents, all vehicles are white.
    * State acquisition: Finally, this methods contains several methods for
      acquiring state information from specific vehicles. For example, if you
      would like to get the speed of a vehicle from the environment, that can
      be done by calling:

        >>> from flow.envs.base_env import Env
        >>> env = Env(...)
        >>> veh_id = "test_car"  # name of the vehicle
        >>> speed = env.k.vehicle.get_speed(veh_id)

    All methods in this class are abstract, and must be filled in by the child
    vehicle kernel of separate simulators.
    """

    def __init__(self,
                 master_kernel,
                 sim_params):
        """See parent class."""
        KernelVehicle.__init__(self, master_kernel, sim_params)

        self.__ids = []  # ids of all vehicles
        self.__human_ids = []  # ids of human-driven vehicles
        self.__controlled_ids = []  # ids of flow-controlled vehicles
        self.__controlled_lc_ids = []  # ids of flow lc-controlled vehicles
        self.__rl_ids = []  # ids of rl-controlled vehicles
        self.__observed_ids = []  # ids of the observed vehicles

        # vehicles: Key = Vehicle ID, Value = Dictionary describing the vehicle
        # Ordered dictionary used to keep neural net inputs in order
        self.__vehicles = collections.OrderedDict()

        # total number of vehicles in the network
        self.num_vehicles = 0
        # number of rl vehicles in the network
        self.num_rl_vehicles = 0

        # contains the parameters associated with each type of vehicle
        self.type_parameters = {}

        # list of vehicle ids located in each edge in the network
        self._ids_by_edge = dict()

        # number of vehicles that entered the network for every time-step
        self._num_departed = []
        self._departed_ids = []

        # number of vehicles to exit the network for every time-step
        self._num_arrived = []
        self._arrived_ids = []

        # contains conversion from Flow-ID to Aimsun-ID
        self._id_aimsun2flow = {}
        self._id_flow2aimsun = {}

        # contains conversion from Flow-type to Aimsun-type
        self._type_aimsun2flow = {}
        self._type_flow2aimsun = {}

        # number of vehicles of each type
        self.num_type = {}

    def initialize(self, vehicles):
        """

        :param vehicles:
        :return:
        """
        self.type_parameters = vehicles.type_parameters
        self.num_vehicles = 0
        self.num_rl_vehicles = 0

    def pass_api(self, kernel_api):
        """See parent class.

        This is also used to store conversions from Aimsun type to Flow type,
        and vise versa.
        """
        self.kernel_api = kernel_api

        self._type_aimsun2flow = {}
        self._type_flow2aimsun = {}
        for flow_type in self.type_parameters:
            # initialize the dictionary of number of types with zeros for each
            # type
            self.num_type[flow_type] = 0

            # create the dictionaries that are used to convert Aimsun vehicle
            # types to Flow vehicle types and vice versa
            aimsun_type = self.kernel_api.get_vehicle_type_id(flow_type)
            self._type_aimsun2flow[aimsun_type] = flow_type
            self._type_flow2aimsun[flow_type] = aimsun_type

    ###########################################################################
    #               Methods for interacting with the simulator                #
    ###########################################################################

    def update(self, reset):
        """See parent class.

        This is used to store an updated vehicle information object.
        """
        # collect the entered and exited vehicle_ids
        added_vehicles = self.kernel_api.get_entered_ids()
        exited_vehicles = self.kernel_api.get_exited_ids()

        # add the new vehicles
        for aimsun_id in added_vehicles:
            self._add_departed(aimsun_id)

        # remove the exited vehicles
        if not reset:
            for veh_id in exited_vehicles:
                self.remove(veh_id)

        for veh_id in self.__ids:
            aimsun_id = self._id_flow2aimsun[veh_id]

            # update the vehicle's tracking information
            (self.__vehicles[veh_id]['tracking_info'].CurrentPos,
             self.__vehicles[veh_id]['tracking_info'].distance2End,
             self.__vehicles[veh_id]['tracking_info'].xCurrentPos,
             self.__vehicles[veh_id]['tracking_info'].yCurrentPos,
             self.__vehicles[veh_id]['tracking_info'].zCurrentPos,
             self.__vehicles[veh_id]['tracking_info'].CurrentSpeed,
             self.__vehicles[veh_id]['tracking_info'].TotalDistance,
             self.__vehicles[veh_id]['tracking_info'].SectionEntranceT,
             self.__vehicles[veh_id]['tracking_info'].CurrentStopTime,
             self.__vehicles[veh_id]['tracking_info'].stopped,
             self.__vehicles[veh_id]['tracking_info'].idSection,
             self.__vehicles[veh_id]['tracking_info'].segment,
             self.__vehicles[veh_id]['tracking_info'].numberLane,
             self.__vehicles[veh_id]['tracking_info'].idJunction,
             self.__vehicles[veh_id]['tracking_info'].idSectionFrom,
             self.__vehicles[veh_id]['tracking_info'].idLaneFrom,
             self.__vehicles[veh_id]['tracking_info'].idSectionTo,
             self.__vehicles[veh_id]['tracking_info'].idLaneTo) = \
                self.kernel_api.get_vehicle_tracking_info(aimsun_id)

            # get the leader, follower, and headway for each vehicle
            lead_id = self.kernel_api.get_vehicle_leader(aimsun_id)
            if lead_id < -1:
                self.__vehicles[veh_id]['leader'] = None
                self.__vehicles[veh_id]['headway'] = 1000
            else:
                lead_id = self._id_aimsun2flow[lead_id]
                self.__vehicles[veh_id]['leader'] = lead_id
                self.__vehicles[lead_id]['follower'] = veh_id
<<<<<<< HEAD
                # FIXME
                try:
                    self.__vehicles[veh_id]['headway'] = \
                        (self.get_x_by_id(lead_id) - self.get_x_by_id(veh_id)
                         - self.get_length(veh_id)) \
                        % self.master_kernel.scenario.length()
                except:
                    self.__vehicles[veh_id]['headway'] = -1001

                # inf_veh = self.__vehicles[veh_id]['tracking_info']
                # next_section = self.kernel_api.get_next_section(
                #     aimsun_id, inf_veh.idSection)
                # inf_veh_leader = self.__vehicles[lead_id]['tracking_info']
                # static_inf_veh_leader = self.__vehicles[lead_id]['static_info']
                #
                # if inf_veh.idSection == inf_veh_leader.idSection:
                #     gap = inf_veh_leader.CurrentPos - \
                #           static_inf_veh_leader.length - \
                #           inf_veh.CurrentPos
                # elif inf_veh_leader.idSection == next_section:
                #     gap = inf_veh_leader.CurrentPos - \
                #           static_inf_veh_leader.length + \
                #           inf_veh.distance2End
                # else:
                #     try:
                #         # assume Euclidean distance
                #         leader_pos = [inf_veh.xCurrentPos, inf_veh.yCurrentPos,
                #                       inf_veh.zCurrentPos]
                #         veh_pos = [inf_veh_leader.xCurrentPos,
                #                    inf_veh_leader.yCurrentPos,
                #                    inf_veh_leader.zCurrentPos]
                #         dist = np.linalg.norm(np.array(leader_pos) -
                #                               np.array(veh_pos))
                #         gap = dist - static_inf_veh_leader.length
                #     except TypeError:
                #         # tends to happy during reset
                #         gap = 1000
                #
                # self.__vehicles[veh_id]['headway'] = gap
=======

        # update the headways and tailways
        for veh_id in self.__ids:
            aimsun_id = self._id_flow2aimsun[veh_id]
            if self.__vehicles[veh_id]['leader'] is None:
                self.__vehicles[veh_id]['headway'] = 1000
            else:
                self.__vehicles[veh_id]['headway'] = \
                    self.kernel_api.get_vehicle_headway(aimsun_id)

        # update the tailways of all vehicles TODO
        # for veh_id in self.__ids:
>>>>>>> 68f97932

    def _add_departed(self, aimsun_id):
        """See parent class."""
        # get vehicle information from API
        static_inf_veh = self.kernel_api.get_vehicle_static_info(aimsun_id)

        # get the vehicle's type
        aimsun_type = static_inf_veh.type

        # convert the type to a Flow-specific type
        type_id = self._type_aimsun2flow[aimsun_type]

        # get the vehicle ID, or create a new vehicle ID if one doesn't exist
        # for the vehicle
        if aimsun_id not in self._id_aimsun2flow.keys():
            # get a new name for this vehicle
            veh_id = '{}_{}'.format(type_id, self.num_type[type_id])
            self.num_type[type_id] += 1
            self.__ids.append(veh_id)
            self.__vehicles[veh_id] = {}
            # set the Aimsun/Flow vehicle ID converters
            self._id_aimsun2flow[aimsun_id] = veh_id
            self._id_flow2aimsun[veh_id] = aimsun_id
        else:
            veh_id = self._id_aimsun2flow[aimsun_id]

        # store the static info
        self.__vehicles[veh_id]["static_info"] = static_inf_veh

        # store an empty tracking info object
        self.__vehicles[veh_id]['tracking_info'] = InfVeh()

        # specify the acceleration controller class
        accel_controller = \
            self.type_parameters[type_id]["acceleration_controller"]
        car_following_params = \
            self.type_parameters[type_id]["car_following_params"]
        self.__vehicles[veh_id]["acc_controller"] = \
            accel_controller[0](veh_id,
                                car_following_params=car_following_params,
                                **accel_controller[1])

        # specify the lane-changing controller class
        lc_controller = \
            self.type_parameters[type_id]["lane_change_controller"]
        self.__vehicles[veh_id]["lane_changer"] = \
            lc_controller[0](veh_id=veh_id, **lc_controller[1])

        # specify the routing controller class
        rt_controller = self.type_parameters[type_id]["routing_controller"]
        if rt_controller is not None:
            self.__vehicles[veh_id]["router"] = \
                rt_controller[0](veh_id=veh_id, router_params=rt_controller[1])
        else:
            self.__vehicles[veh_id]["router"] = None

        # add the vehicle's id to the list of vehicle ids
        if accel_controller[0] == RLController:
            self.__rl_ids.append(veh_id)
            self.num_rl_vehicles += 1
        else:
            self.__human_ids.append(veh_id)
            if accel_controller[0] != SimCarFollowingController:
                self.__controlled_ids.append(veh_id)
            if lc_controller[0] != SimLaneChangeController:
                self.__controlled_lc_ids.append(veh_id)

        # set the "last_lc" parameter of the vehicle
        self.__vehicles[veh_id]["last_lc"] = -float("inf")

        # make sure that the order of rl_ids is kept sorted
        self.__rl_ids.sort()

    def add(self, veh_id, type_id, edge, pos, lane, speed):
        """See parent class."""
        self.num_vehicles += 1
        self.__ids.append(veh_id)
        self.__vehicles[veh_id] = {}

        # add vehicle in Aimsun
        # negative one means the first feasible turn TODO get route
        next_section = -1
        aimsun_id = self.kernel_api.add_vehicle(
            edge=self.master_kernel.scenario.aimsun_edge_name(edge),
            lane=lane,
            type_id=self._type_flow2aimsun[type_id],
            pos=pos,
            speed=speed,
            next_section=next_section)

        # set the Aimsun/Flow vehicle ID converters
        self._id_aimsun2flow[aimsun_id] = veh_id
        self._id_flow2aimsun[veh_id] = aimsun_id

        # increment the number of vehicles of this type
        self.num_type[type_id] += 1

    def remove(self, veh_id):
        """See parent class."""
        try:
            aimsun_id = deepcopy(self._id_flow2aimsun[veh_id])
            self.kernel_api.remove_vehicle(aimsun_id)

            # remove from the vehicles kernel
            del self.__vehicles[veh_id]
            del self._id_aimsun2flow[aimsun_id]
            del self._id_flow2aimsun[veh_id]
            self.__ids.remove(veh_id)
            self.num_vehicles -= 1

            # remove it from all other ids (if it is there)
            if veh_id in self.__human_ids:
                self.__human_ids.remove(veh_id)
                if veh_id in self.__controlled_ids:
                    self.__controlled_ids.remove(veh_id)
                if veh_id in self.__controlled_lc_ids:
                    self.__controlled_lc_ids.remove(veh_id)
            else:
                self.__rl_ids.remove(veh_id)
                self.num_rl_vehicles -= 1
        except (KeyError, ValueError):
            print("Invalid vehicle ID to be removed")

        # make sure that the rl ids remain sorted
        self.__rl_ids.sort()

    def apply_acceleration(self, veh_ids, acc):
        """See parent class."""
        for i, veh_id in enumerate(veh_ids):
            if acc[i] is not None:
                this_vel = self.get_speed(veh_id)
                next_vel = max(this_vel + acc[i] * self.sim_step, 0)
                aimsun_id = self._id_flow2aimsun[veh_id]
                self.kernel_api.set_speed(aimsun_id, next_vel)

    def apply_lane_change(self, veh_ids, direction):
        """Apply an instantaneous lane-change to a set of vehicles.

        This method also prevents vehicles from moving to lanes that do not
        exist, and set the "last_lc" variable for RL vehicles that lane changed
        to match the current time step, in order to assist in maintaining a
        lane change duration for these vehicles.

        Parameters
        ----------
        veh_ids : list of str
            list of vehicle identifiers
        direction : list of {-2, -1, 0, 1}
            -2: reset, gives back the control to the default simulation model
            -1: lane change to the right
             0: no lane change
             1: lane change to the left

        Raises
        ------
        ValueError
            If any of the direction values are not -2, -1, 0, or 1.
        """
        # if any of the directions are not -1, 0, or 1, raise a ValueError
        if any(d not in [-2, -1, 0, 1] for d in direction):
            raise ValueError(
                "Direction values for lane changes may only be: -2, -1, 0, \
                or 1.")

        for i, veh_id in enumerate(veh_ids):
            # check for no lane change
            if direction[i] == 0:
                continue

            # compute the target lane, and clip it so vehicle don't try to lane
            # change out of range
            this_lane = self.get_lane(veh_id)
            this_edge = self.get_edge(veh_id)
            target_lane = min(
                max(this_lane + direction[i], 0),
                self.master_kernel.scenario.num_lanes(this_edge) - 1)

            # perform the requested lane action action in Aimsun
            if target_lane != this_lane:
                aimsun_id = self._id_flow2aimsun[veh_id]
                self.kernel_api.apply_lane_change(aimsun_id, int(target_lane))

                if veh_id in self.get_rl_ids():
                    self.prev_last_lc[veh_id] = \
                        self.__vehicles[veh_id]["last_lc"]

    def choose_routes(self, veh_ids, route_choices):
        """Update the route choice of vehicles in the network.

        Parameters
        ----------
        veh_ids : list
            list of vehicle identifiers
        route_choices : numpy ndarray or list of floats
            list of edges the vehicle wishes to traverse, starting with the
            edge the vehicle is currently on. If a value of None is provided,
            the vehicle does not update its route
        """
        pass  # FIXME
        # for i, veh_id in enumerate(veh_ids):
        #     if route_choices[i] is not None:
        #         aimsun_id = self._id_flow2aimsun[veh_id]
        #         size_next_sections = len(route_choices[i])
        #         self.kernel_api.AKIVehTrackedModifyNextSections(
        #             aimsun_id, size_next_sections, route_choices[i])

    ###########################################################################
    # Methods to visually distinguish vehicles by {RL, observed, unobserved}  #
    ###########################################################################

    def update_vehicle_colors(self):
        """Modify the color of vehicles if rendering is active."""
        # color rl vehicles red
        for veh_id in self.get_rl_ids():
            aimsun_id = self._id_flow2aimsun[veh_id]
            self.kernel_api.set_color(veh_id=aimsun_id, color=RED)

        # observed human-driven vehicles are cyan and unobserved are white
        for veh_id in self.get_human_ids():
            aimsun_id = self._id_flow2aimsun[veh_id]
            color = CYAN if veh_id in self.get_observed_ids() else WHITE
            self.kernel_api.set_color(veh_id=aimsun_id, color=color)

        # clear the list of observed vehicles
        for veh_id in self.get_observed_ids():
            self.remove_observed(veh_id)

    def set_observed(self, veh_id):
        """Add a vehicle to the list of observed vehicles."""
        if veh_id not in self.__observed_ids:
            self.__observed_ids.append(veh_id)

    def remove_observed(self, veh_id):
        """Remove a vehicle from the list of observed vehicles."""
        if veh_id in self.__observed_ids:
            self.__observed_ids.remove(veh_id)

    def get_observed_ids(self):
        """Return the list of observed vehicles."""
        return self.__observed_ids

    ###########################################################################
    #                        State acquisition methods                        #
    ###########################################################################

    def get_ids(self):
        """See parent class."""
        return self.__ids

    def get_human_ids(self):
        """See parent class."""
        return self.__human_ids

    def get_controlled_ids(self):
        """See parent class."""
        return self.__controlled_ids

    def get_controlled_lc_ids(self):
        """See parent class."""
        return self.__controlled_lc_ids

    def get_rl_ids(self):
        """See parent class."""
        return self.__rl_ids

    def get_ids_by_edge(self, edges):
        """See parent class."""
        if isinstance(edges, (list, np.ndarray)):
            return sum([self.get_ids_by_edge(edge) for edge in edges], [])
        return [veh for veh in self.__ids if self.get_edge(veh) == edges]

    def get_inflow_rate(self, time_span):
        """See parent class."""
        if len(self._num_departed) == 0:
            return 0
        num_inflow = self._num_departed[-int(time_span / self.sim_step):]
        return 3600 * sum(num_inflow) / (len(num_inflow) * self.sim_step)

    def get_outflow_rate(self, time_span):
        """See parent class."""
        if len(self._num_arrived) == 0:
            return 0
        num_outflow = self._num_arrived[-int(time_span / self.sim_step):]
        return 3600 * sum(num_outflow) / (len(num_outflow) * self.sim_step)

    def get_num_arrived(self):
        """See parent class."""
        if len(self._num_arrived) > 0:
            return self._num_arrived[-1]
        else:
            return 0

    def get_type(self, veh_id):
        """See parent class."""
        if isinstance(veh_id, (list, np.ndarray)):
            return [self.get_type(veh) for veh in veh_id]
        aimsun_type = self.__vehicles[veh_id]['static_info'].type
        return self._type_aimsun2flow[aimsun_type]

    def get_speed(self, veh_id, error=-1001):
        """See parent class."""
        if isinstance(veh_id, (list, np.ndarray)):
            return [self.get_speed(veh, error) for veh in veh_id]
        return self.__vehicles[veh_id]['tracking_info'].CurrentSpeed / 3.6

    def get_position(self, veh_id, error=-1001):
        """See parent class."""
        if isinstance(veh_id, (list, np.ndarray)):
            return [self.get_position(veh, error) for veh in veh_id]
        return self.__vehicles[veh_id]['tracking_info'].CurrentPos

    def get_position_world(self, veh_id, error=-1001):
        """Return the position of the vehicle relative to its current edge.

        Parameters
        ----------
        veh_id : str or list of str
            vehicle id, or list of vehicle ids
        error : any, optional
            value that is returned if the vehicle is not found

        Returns
        -------
        float,
            The distance from the beginning of the section
        """
        if isinstance(veh_id, (list, np.ndarray)):
            return [self.get_position_world(veh, error) for veh in veh_id]
        x_pos = self.__vehicles[veh_id]['tracking_info'].xCurrentPos
        y_pos = self.__vehicles[veh_id]['tracking_info'].yCurrentPos
        z_pos = self.__vehicles[veh_id]['tracking_info'].zCurrentPos
        return [x_pos, y_pos, z_pos]

    def get_edge(self, veh_id, error=""):
        """See parent class."""
        if isinstance(veh_id, (list, np.ndarray)):
            return [self.get_edge(veh, error) for veh in veh_id]
        edge_aimsun_id = self.__vehicles[veh_id]['tracking_info'].idSection
        if edge_aimsun_id < 0:
            # TODO: add from and to lanes in junctions
            from_edge = self.master_kernel.scenario.flow_edge_name(
                self.__vehicles[veh_id]['tracking_info'].idSectionFrom)
            to_edge = self.master_kernel.scenario.flow_edge_name(
                self.__vehicles[veh_id]['tracking_info'].idSectionTo)
            return '{}_to_{}'.format(from_edge, to_edge)
        else:
            return self.master_kernel.scenario.flow_edge_name(edge_aimsun_id)

    def get_lane(self, veh_id, error=-1001):
        """See parent class."""
        if isinstance(veh_id, (list, np.ndarray)):
            return [self.get_lane(veh, error) for veh in veh_id]
        return self.__vehicles[veh_id]['tracking_info'].numberLane

    def get_route(self, veh_id, error=None):
        """See parent class."""
        if isinstance(veh_id, (list, np.ndarray)):
            return [self.get_route(veh) for veh in veh_id]
        return []  # FIXME
        # aimsun_id = self._id_flow2aimsun[veh_id]
        # num_secs = self.kernel_api.AKIVehTrackedGetNbSectionsVehiclePath(
        #     aimsun_id)
        # return self.kernel_api.AKIVehTrackedGetIdSectionVehiclePath(
        #     aimsun_id, num_secs)

    def get_length(self, veh_id, error=-1001):
        """See parent class."""
        if isinstance(veh_id, (list, np.ndarray)):
            return [self.get_length(veh, error) for veh in veh_id]
        return self.__vehicles[veh_id]['static_info'].length

    def get_leader(self, veh_id, error=""):
        """See parent class."""
        if isinstance(veh_id, (list, np.ndarray)):
            return [self.get_leader(veh, error) for veh in veh_id]
        return self.__vehicles[veh_id]['leader'] or error

    def get_follower(self, veh_id, error=""):
        """See parent class."""
        if isinstance(veh_id, (list, np.ndarray)):
            return [self.get_follower(veh, error) for veh in veh_id]
        return self.__vehicles[veh_id]['follower']

    def get_headway(self, veh_id, error=-1001):
        """See parent class."""
        if isinstance(veh_id, (list, np.ndarray)):
            return [self.get_headway(veh, error) for veh in veh_id]
        return self.__vehicles[veh_id]['headway']

    def get_last_lc(self, veh_id, error=-1001):
        """See parent class."""
        return self.__vehicles[veh_id]["last_lc"]

    def get_acc_controller(self, veh_id, error=None):
        """See parent class."""
        return self.__vehicles[veh_id]["acc_controller"]

    def get_lane_changing_controller(self, veh_id, error=None):
        """See parent class."""
        return self.__vehicles[veh_id]["lane_changer"]

    def get_routing_controller(self, veh_id, error=None):
        """See parent class."""
        return self.__vehicles[veh_id]["router"]

    def get_x_by_id(self, veh_id):
        """See parent class."""
        return self.master_kernel.scenario.get_x(self.get_edge(veh_id),
                                                 self.get_position(veh_id))

    def set_lane_headways(self, veh_id, lane_headways):
        """See parent class."""
        raise NotImplementedError

    def get_lane_headways(self, veh_id, error=None):
        """See parent class."""
        raise NotImplementedError

    def set_lane_leaders(self, veh_id, lane_leaders):
        """See parent class."""
        raise NotImplementedError

    def get_lane_leaders(self, veh_id, error=None):
        """See parent class."""
        raise NotImplementedError

    def set_lane_tailways(self, veh_id, lane_tailways):
        """See parent class."""
        raise NotImplementedError

    def get_lane_tailways(self, veh_id, error=None):
        """See parent class."""
        raise NotImplementedError

    def set_lane_followers(self, veh_id, lane_followers):
        """See parent class."""
        raise NotImplementedError

    def get_lane_followers(self, veh_id, error=None):
        """See parent class."""
        raise NotImplementedError

    def get_lane_followers_speed(self, veh_id, error=None):
        """See parent class."""
        raise NotImplementedError

    def get_lane_leaders_speed(self, veh_id, error=None):
        """See parent class."""
        raise NotImplementedError<|MERGE_RESOLUTION|>--- conflicted
+++ resolved
@@ -181,7 +181,6 @@
                 lead_id = self._id_aimsun2flow[lead_id]
                 self.__vehicles[veh_id]['leader'] = lead_id
                 self.__vehicles[lead_id]['follower'] = veh_id
-<<<<<<< HEAD
                 # FIXME
                 try:
                     self.__vehicles[veh_id]['headway'] = \
@@ -221,20 +220,6 @@
                 #         gap = 1000
                 #
                 # self.__vehicles[veh_id]['headway'] = gap
-=======
-
-        # update the headways and tailways
-        for veh_id in self.__ids:
-            aimsun_id = self._id_flow2aimsun[veh_id]
-            if self.__vehicles[veh_id]['leader'] is None:
-                self.__vehicles[veh_id]['headway'] = 1000
-            else:
-                self.__vehicles[veh_id]['headway'] = \
-                    self.kernel_api.get_vehicle_headway(aimsun_id)
-
-        # update the tailways of all vehicles TODO
-        # for veh_id in self.__ids:
->>>>>>> 68f97932
 
     def _add_departed(self, aimsun_id):
         """See parent class."""
