--- conflicted
+++ resolved
@@ -6,7 +6,7 @@
 from gym.spaces.tuple_space import Tuple
 
 from flow.core import rewards
-from flow.envs.loop.lane_changing import LaneChangeAccelEnv
+from flow.envs.base_env import Env
 
 MAX_LANES = 4  # base number of largest number of lanes in the network
 EDGE_LIST = ["1", "2", "3", "4", "5"]  # Edge 1 is before the toll booth
@@ -39,8 +39,7 @@
     "scaling",  # the factor multiplying number of lanes.
 ]
 
-
-class BridgeTollEnv(LaneChangeAccelEnv):
+class BridgeTollEnv(Env):
     def __init__(self, env_params, sumo_params, scenario):
         """Environment used as a simplified representation of the toll
             booth portion of the bay bridge. Contains ramp meters,
@@ -73,9 +72,10 @@
         self.cars_waiting_for_toll = dict()
         self.cars_before_ramp = dict()
         self.toll_wait_time = np.abs(
-<<<<<<< HEAD
-            np.random.normal(MEAN_NUM_SECONDS_WAIT_AT_TOLL / self.sim_step, 4 / self.sim_step, NUM_TOLL_LANES*self.scaling))
-        self.fast_track_lanes = range(int(np.ceil(1.5 * self.scaling)), int(np.ceil(2.6 * self.scaling)))
+            np.random.normal(MEAN_NUM_SECONDS_WAIT_AT_TOLL / self.sim_step,
+                             4 / self.sim_step, NUM_TOLL_LANES*self.scaling))
+        self.fast_track_lanes = range(int(np.ceil(1.5 * self.scaling)),
+                                      int(np.ceil(2.6 * self.scaling)))
         self.tb_state = ""
         self.disable_tb = env_add_params.get("disable_tb", True)
         self.disable_ramp_metering = env_add_params.get("disable_ramp_metering", True)
@@ -89,36 +89,13 @@
         self.feedback_update_time = env_add_params.get("feedback_update", 30)
         self.feedback_timer = 0.0
         self.cycle_time = 6
-        self.ramp_state = self.cycle_time*np.random.random(size=4*self.scaling)
+        cycle_offset = 0.2
+        self.ramp_state = np.linspace(0, cycle_offset*self.scaling*MAX_LANES,
+                                      self.scaling * MAX_LANES)
         self.green_time = 4
         self.red_min = 2
         self.feedback_coeff = env_add_params.get("feedback_coeff", 10)
-=======
-            np.random.normal(MEAN_NUM_SECONDS_WAIT_AT_TOLL / self.sim_step,
-                             4 / self.sim_step, NUM_TOLL_LANES * self.scaling))
-        # these values place the fast track in the middle lanes
-        self.fast_track_lanes = range(int(np.ceil(1.5 * self.scaling)),
-                                      int(np.ceil(2.6 * self.scaling)))
-        self.tl_state = ""
-        self.disable_tb = False
-        self.disable_ramp_metering = False
-        self.add_rl_if_exit = False
-        self.rl_id_list = deepcopy(self.vehicles.get_rl_ids())
-
-        # normalizing constant for speeds
-        self.max_speed = 55
-
-        if "disable_tb" in env_params.additional_params:
-            self.disable_tb = env_params.get_additional_param("disable_tb")
-
-        if "disable_ramp_metering" in env_params.additional_params:
-            self.disable_ramp_metering = \
-                env_params.get_additional_param("disable_ramp_metering")
-
-        if "add_rl_if_exit" in env_params.additional_params:
-            self.add_rl_if_exit = \
-                env_params.get_additional_param("add_rl_if_exit")
->>>>>>> d8182a40
+
 
     def additional_command(self):
         super().additional_command()
@@ -172,8 +149,7 @@
                         lane_change_mode = \
                             self.vehicles.get_lane_change_mode(veh_id)
                         color = self.traci_connection.vehicle.getColor(veh_id)
-<<<<<<< HEAD
-                        self.cars_waiting_before_ramp_meter[veh_id] = {"lane_change_mode": lane_change_mode, "color": color}
+                        self.cars_before_ramp[veh_id] = {"lane_change_mode": lane_change_mode, "color": color}
                         self.traci_connection.vehicle.setLaneChangeMode(veh_id, 512)
                         self.traci_connection.vehicle.setColor(veh_id, (0, 255, 255, 255))
 
@@ -198,16 +174,7 @@
         tl_mask = (self.ramp_state <= self.green_time)
         colors = ['G' if val else 'r' for val in tl_mask]
         self.traffic_lights.set_state('3', ''.join(colors), self)
-=======
-                        self.cars_before_ramp[veh_id] = {"lane_change_mode":
-                                                             lane_change_mode,
-                                                         "color":
-                                                             color}
-                        self.traci_connection.vehicle.setLaneChangeMode(
-                            veh_id, 512)
-                        self.traci_connection.vehicle.setColor(
-                            veh_id, (0, 255, 255, 0))
->>>>>>> d8182a40
+
 
     def apply_toll_bridge_control(self):
         cars_that_have_left = []
@@ -249,11 +216,6 @@
                         lane_change_mode = \
                             self.vehicles.get_lane_change_mode(veh_id)
                         color = self.traci_connection.vehicle.getColor(veh_id)
-<<<<<<< HEAD
-                        self.cars_waiting_for_toll[veh_id] = {"lane_change_mode": lane_change_mode, "color": color}
-                        self.traci_connection.vehicle.setLaneChangeMode(veh_id, 512)
-                        self.traci_connection.vehicle.setColor(veh_id, (255, 0, 255, 255))
-=======
                         self.cars_waiting_for_toll[veh_id] = \
                             {"lane_change_mode": lane_change_mode,
                              "color": color}
@@ -261,7 +223,6 @@
                                                                         512)
                         self.traci_connection.vehicle.setColor(
                             veh_id, (255, 0, 255, 0))
->>>>>>> d8182a40
                     else:
                         if pos > 50:
                             if self.toll_wait_time[lane] < 0:
@@ -272,17 +233,22 @@
 
         newTLState = "".join(traffic_light_states)
 
-<<<<<<< HEAD
-        if newTLState != self.tb_state:
-            self.tb_state = newTLState
-            self.traci_connection.trafficlights.setRedYellowGreenState(tlsID=TB_TL_ID, state=newTLState)
-=======
         if newTLState != self.tl_state:
             self.tl_state = newTLState
             self.traci_connection.trafficlights.setRedYellowGreenState(
                 tlsID=TB_TL_ID, state=newTLState)
->>>>>>> d8182a40
-
+
+    # Dummy action and observation spaces
+    @property
+    def action_space(self):
+        return Box(low=-float("inf"), high=float("inf"), shape=(1,),
+                   dtype=np.float32)
+    @property
+    def observation_space(self):
+        return Box(low=-float("inf"), high=float("inf"), shape=(1,),
+                   dtype=np.float32)
+    def get_state(self):
+        return np.asarray([1])
 
 class BottleNeckEnv(BridgeTollEnv):
     """Environment used to train vehicles to effectively
