from flow.envs.base_env import SumoEnvironment
from flow.core import rewards
from flow.controllers.car_following_models import *

from gym.spaces.box import Box
from gym.spaces.discrete import Discrete
from gym.spaces.tuple_space import Tuple
import numpy as np


class SimpleLaneChangingAccelerationEnvironment(SumoEnvironment):
    """
    Fully functional environment for multi lane closed loop settings. Takes in
    an *acceleration* and *lane-change* as an action. Reward function is
    negative norm of the difference between the velocities of each vehicle, and
    the target velocity. State function is a vector of the velocities and
    absolute positions for each vehicle.
    """

    @property
    def action_space(self):
        """
        See parent class

        Actions are:
         - a (continuous) acceleration from max-deacc to max-acc
         - a (continuous) lane-change action from -1 to 1, used to determine the
           lateral direction the vehicle will take.
        """
<<<<<<< HEAD
        acc_action_space = Box(
            low=-abs(self.env_params.additional_params["max-deacc"]),
            high=self.env_params.additional_params["max-acc"],
            shape=(self.vehicles.num_rl_vehicles,))
=======
        max_deacc = self.env_params.max_deacc
        max_acc = self.env_params.max_acc
>>>>>>> 03c7867a

        action_space = Tuple(
            tuple([Discrete(3) for _ in range(self.vehicles.num_rl_vehicles)]) +
            tuple([acc_action_space])
        )

        return action_space

    @property
    def observation_space(self):
        """
        See parent class

        An observation consists of the velocity, absolute position, and lane
        index of each vehicle in the fleet
        """
        speed = Box(low=-np.inf, high=np.inf, shape=(self.vehicles.num_vehicles,))
        lane = Box(low=0, high=self.scenario.lanes-1, shape=(self.vehicles.num_vehicles,))
        absolute_pos = Box(low=0., high=np.inf, shape=(self.vehicles.num_vehicles,))
        return Tuple((speed, absolute_pos, lane))

    def compute_reward(self, state, rl_actions, **kwargs):
        """
        See parent class

        The reward function is negative norm of the difference between the
        velocities of each vehicle, and the target velocity. Also, a small
        penalty is added for rl lane changes in order to encourage mimizing
        lane-changing action.
        """
        # compute the system-level performance of vehicles from a velocity
        # perspective
        reward = rewards.desired_velocity(self, fail=kwargs["fail"])

        # punish excessive lane changes by reducing the reward by a set value
        # every time an rl car changes lanes
        for veh_id in self.rl_ids:
            if self.vehicles.get_state(veh_id, "last_lc") == self.timer:
                reward -= 1

        return reward

    def get_state(self):
        """
        See parent class

        The state is an array the velocities, absolute positions, and lane
        numbers for each vehicle.
        """
        return np.array([[self.vehicles.get_speed(veh_id),
                          self.vehicles.get_absolute_position(veh_id),
                          self.vehicles.get_lane(veh_id)]
                         for veh_id in self.sorted_ids])

    def apply_rl_actions(self, actions):
        """
        See parent class

        Takes a tuple and applies a lane change or acceleration. if a lane
        change is applied, don't issue any commands for the duration of the lane
        change and return negative rewards for actions during that lane change.
        if a lane change isn't applied, and sufficient time has passed, issue an
        acceleration like normal.
        """
        acceleration = actions[-1]
        direction = np.array(actions[:-1]) - 1

        # re-arrange actions according to mapping in observation space
        sorted_rl_ids = [veh_id for veh_id in self.sorted_ids if veh_id in self.rl_ids]
        # sorted_rl_ids = self.rl_ids

        # represents vehicles that are allowed to change lanes
        non_lane_changing_veh = \
            [self.timer <= self.lane_change_duration + self.vehicles.get_state(veh_id, 'last_lc')
             for veh_id in sorted_rl_ids]
        # vehicle that are not allowed to change have their directions set to 0
        direction[non_lane_changing_veh] = np.array([0] * sum(non_lane_changing_veh))

        self.apply_acceleration(sorted_rl_ids, acc=acceleration)
        self.apply_lane_change(sorted_rl_ids, direction=direction)


class LaneChangeOnlyEnvironment(SimpleLaneChangingAccelerationEnvironment):
    """
    Am extension of SimpleLaneChangingAccelerationEnvironment. Autonomous
    vehicles in this environment can only make lane-changing decisions. Their
    accelerations, on the other hand, are controlled by an human car-following
    model specified under "rl_acc_controller" in the in additional_params
    attribute of env_params.
    """

    def __init__(self, env_params, sumo_params, scenario):

        super().__init__(env_params, sumo_params, scenario)

        # acceleration controller used for rl cars
        self.rl_controller = dict()

        for veh_id in self.rl_ids:
            acc_params = env_params.get_additional_param("rl_acc_controller")
            self.rl_controller[veh_id] = \
                acc_params[0](veh_id=veh_id, **acc_params[1])

    @property
    def action_space(self):
        """
        See parent class
        
        Actions are: a continuous direction for each rl vehicle
        """
        return Box(low=-1, high=1, shape=(self.vehicles.num_rl_vehicles,))

    def apply_rl_actions(self, actions):
        """
        see parent class

        Actions are applied to rl vehicles as follows:
        - accelerations are derived using the user-specified accel controller
        - lane-change commands are collected from rllab
        """
        direction = actions

        # re-arrange actions according to mapping in observation space
        sorted_rl_ids = \
            [veh_id for veh_id in self.sorted_ids if veh_id in self.rl_ids]

        # represents vehicles that are allowed to change lanes
        non_lane_changing_veh = \
            [self.timer <= self.lane_change_duration + self.vehicles[veh_id]['last_lc']
             for veh_id in sorted_rl_ids]
        # vehicle that are not allowed to change have their directions set to 0
        direction[non_lane_changing_veh] = np.array([0] * sum(non_lane_changing_veh))

        self.apply_lane_change(sorted_rl_ids, direction=direction)

        # collect the accelerations for the rl vehicles as specified by the
        # human controller
        acceleration = []
        for veh_id in sorted_rl_ids:
            acceleration.append(self.rl_controller[veh_id].get_action(self))

        self.apply_acceleration(sorted_rl_ids, acc=acceleration)<|MERGE_RESOLUTION|>--- conflicted
+++ resolved
@@ -27,22 +27,13 @@
          - a (continuous) lane-change action from -1 to 1, used to determine the
            lateral direction the vehicle will take.
         """
-<<<<<<< HEAD
-        acc_action_space = Box(
-            low=-abs(self.env_params.additional_params["max-deacc"]),
-            high=self.env_params.additional_params["max-acc"],
-            shape=(self.vehicles.num_rl_vehicles,))
-=======
         max_deacc = self.env_params.max_deacc
         max_acc = self.env_params.max_acc
->>>>>>> 03c7867a
 
-        action_space = Tuple(
-            tuple([Discrete(3) for _ in range(self.vehicles.num_rl_vehicles)]) +
-            tuple([acc_action_space])
-        )
+        lb = [-abs(max_deacc), -1] * self.vehicles.num_rl_vehicles
+        ub = [max_acc, 1] * self.vehicles.num_rl_vehicles
 
-        return action_space
+        return Box(np.array(lb), np.array(ub))
 
     @property
     def observation_space(self):
@@ -100,8 +91,8 @@
         if a lane change isn't applied, and sufficient time has passed, issue an
         acceleration like normal.
         """
-        acceleration = actions[-1]
-        direction = np.array(actions[:-1]) - 1
+        acceleration = actions[::2]
+        direction = np.round(actions[1::2])
 
         # re-arrange actions according to mapping in observation space
         sorted_rl_ids = [veh_id for veh_id in self.sorted_ids if veh_id in self.rl_ids]
