"""Base environment class. This is the parent of all other environments."""

import logging
import os
import sys
from copy import deepcopy
import time
import traceback
import numpy as np
import random
from flow.renderer.pyglet_renderer import PygletRenderer as Renderer

import gym
from gym.spaces import Box
from traci.exceptions import FatalTraCIError
from traci.exceptions import TraCIException

import sumolib

try:
    # Import serializable if rllab is installed
    from rllab.core.serializable import Serializable
    serializable_flag = True
except ImportError:
    serializable_flag = False

from flow.core.util import ensure_dir
from flow.core.kernel import Kernel

# pick out the correct class definition
if serializable_flag:
    classdef = (gym.Env, Serializable)
else:
    classdef = (gym.Env,)


class Env(*classdef):
    """Base environment class.

    Provides the interface for controlling a SUMO simulation. Using this
    class, you can start sumo, provide a scenario to specify a
    configuration and controllers, perform simulation steps, and reset the
    simulation to an initial configuration.

    Env is Serializable to allow for pickling and replaying of the policy.

    This class cannot be used as is: you must extend it to implement an
    action applicator method, and properties to define the MDP if you
    choose to use it with an rl library (e.g. RLlib). This can be done by
    overloading the following functions in a child class:
     - action_space
     - observation_space
     - apply_rl_action
     - get_state
     - compute_reward

    Attributes
    ----------
    env_params : flow.core.params.EnvParams
       see flow/core/params.py
    sim_params: flow.core.params.SimParams
       see flow/core/params.py
    scenario: Scenario type
        see flow/scenarios/base_scenario.py
    """

    def __init__(self, env_params, sim_params, scenario):
        # Invoke serializable if using rllab
        if serializable_flag:
            Serializable.quick_init(self, locals())

        self.env_params = env_params
        self.scenario = scenario
        self.sim_params = sim_params
        time_stamp = ''.join(str(time.time()).split('.'))
        if os.environ.get("TEST_FLAG", 0):
            # 1.0 works with stress_test_start 10k times
            time.sleep(1.0 * int(time_stamp[-6:]) / 1e6)
        # FIXME: this is sumo-specific
        self.sim_params.port = sumolib.miscutils.getFreeSocketPort()
        # time_counter: number of steps taken since the start of a rollout
        self.time_counter = 0
        # step_counter: number of total steps taken
        self.step_counter = 0
        # initial_state:
        #   Key = Vehicle ID,
        #   Entry = (type_id, route_id, lane_index, lane_pos, speed, pos)
        self.initial_state = {}
        self.state = None
        self.obs_var_labels = []

        # simulation step size
        self.sim_step = sim_params.sim_step

        # the simulator used by this environment
        self.simulator = 'aimsun'

        # create the Flow kernel
        self.k = Kernel(simulator=self.simulator,
                        sim_params=sim_params)

        # use the scenario class's network parameters to generate the necessary
        # scenario components within the scenario kernel
        self.k.scenario.generate_network(scenario)

        # initial the vehicles kernel using the VehicleParams object
        self.k.vehicle.initialize(deepcopy(scenario.vehicles))

        # initialize the simulation using the simulation kernel. This will use
        # the scenario kernel as an input in order to determine what network
        # needs to be simulated.
        self.traci_connection = self.k.simulation.start_simulation(
            network=self.k.scenario, sim_params=sim_params)

        # pass the kernel api to the kernel and it's subclasses
        self.k.pass_api(self.traci_connection)

        # the available_routes variable contains a dictionary of routes
        # vehicles can traverse; to be used when routes need to be chosen
        # dynamically
        self.available_routes = self.k.scenario.rts

        # store the initial vehicle ids
        self.initial_ids = deepcopy(scenario.vehicles.ids)

        # store the initial state of the vehicles class (for restarting sumo)
        self.k.vehicle.kernel_api = None
        self.k.vehicle.master_kernel = None
        self.initial_vehicles = deepcopy(self.k.vehicle)
        self.k.vehicle.kernel_api = self.traci_connection
        self.k.vehicle.master_kernel = self.k

        self.setup_initial_state()

        # use pyglet to render the simulation
        if self.sim_params.render in ['gray', 'dgray', 'rgb', 'drgb']:
            save_render = self.sim_params.save_render
            sight_radius = self.sim_params.sight_radius
            pxpm = self.sim_params.pxpm
            show_radius = self.sim_params.show_radius

            # get network polygons
            network = []
            for lane_id in self.traci_connection.lane.getIDList():
                _lane_poly = self.traci_connection.lane.getShape(lane_id)
                lane_poly = [i for pt in _lane_poly for i in pt]
                network.append(lane_poly)

            # instantiate a pyglet renderer
            self.renderer = Renderer(
                network,
                self.sim_params.render,
                save_render,
                sight_radius=sight_radius,
                pxpm=pxpm,
                show_radius=show_radius)

            # render a frame
            self.render(reset=True)
        elif self.sim_params.render in [True, False]:
            pass  # default to sumo-gui (if True) or sumo (if False)
        else:
            raise ValueError('Mode %s is not supported!' %
                             self.sim_params.render)

    def restart_simulation(self, sim_params, render=None):
        """Restart an already initialized simulation instance.

        This is used when visualizing a rollout, in order to update the
        rendering with potentially a gui and export emission data from sumo.

        This is also used to handle cases when the runtime of an experiment is
        too long, causing the sumo instance

        Parameters
        ----------
        sim_params : flow.core.params.SimParams
            simulation-specific parameters
        render: bool, optional
            specifies whether to use the gui
        """
        self.k.close()

        # killed the sumo process if using sumo/TraCI
        if self.simulator == 'traci':
            self.k.simulation.sumo_proc.kill()

        if render is not None:
            self.sim_params.render = render

        if sim_params.emission_path is not None:
            ensure_dir(sim_params.emission_path)
            self.sim_params.emission_path = sim_params.emission_path

        self.k.scenario.generate_network(self.scenario)
        self.k.vehicle.initialize(deepcopy(self.scenario.vehicles))
        self.traci_connection = self.k.simulation.start_simulation(
            scenario=self.k.scenario, sim_params=self.sim_params)
        self.k.pass_api(self.traci_connection)

        self.setup_initial_state()

    def setup_initial_state(self):
        """Store information on the initial state of vehicles in the network.

        This information is to be used upon reset. This method also adds this
        information to the self.vehicles class and starts a subscription with
        sumo to collect state information each step.
        """
        # determine whether to shuffle the vehicles
        if self.scenario.initial_config.shuffle:
            random.shuffle(self.initial_ids)

        # generate starting position for vehicles in the network
        start_pos, start_lanes = self.k.scenario.generate_starting_positions(
            initial_config=self.scenario.initial_config,
            num_vehicles=len(self.initial_ids))

        # save the initial state. This is used in the _reset function
        for i, veh_id in enumerate(self.initial_ids):
            type_id = self.scenario.vehicles.get_type(veh_id)
            pos = start_pos[i][1]
            lane = start_lanes[i]
            speed = self.scenario.vehicles.get_initial_speed(veh_id)
            edge = start_pos[i][0]

            self.initial_state[veh_id] = (type_id, edge, lane, pos, speed)

    def step(self, rl_actions):
        """Advance the environment by one step.

        Assigns actions to autonomous and human-driven agents (i.e. vehicles,
        traffic lights, etc...). Actions that are not assigned are left to the
        control of the simulator. The actions are then used to advance the
        simulator by the number of time steps requested per environment step.

        Results from the simulations are processed through various classes,
        such as the Vehicle and TrafficLight kernels, to produce standardized
        methods for identifying specific network state features. Finally,
        results from the simulator are used to generate appropriate
        observations.

        Parameters
        ----------
        rl_actions: numpy ndarray
            an list of actions provided by the rl algorithm

        Returns
        -------
        observation: numpy ndarray
            agent's observation of the current environment
        reward: float
            amount of reward associated with the previous state/action pair
        done: bool
            indicates whether the episode has ended
        info: dict
            contains other diagnostic information from the previous action
        """
        print(self.k.vehicle.num_vehicles)
        for _ in range(self.env_params.sims_per_step):
            self.time_counter += 1
            self.step_counter += 1

            # perform acceleration actions for controlled human-driven vehicles
            if len(self.k.vehicle.get_controlled_ids()) > 0:
                accel = []
                for veh_id in self.k.vehicle.get_controlled_ids():
                    action = self.k.vehicle.get_acc_controller(
                        veh_id).get_action(self)
                    accel.append(action)
                self.k.vehicle.apply_acceleration(
                    self.k.vehicle.get_controlled_ids(), accel)

            # perform lane change actions for controlled human-driven vehicles
            if len(self.k.vehicle.get_controlled_lc_ids()) > 0:
                direction = []
                for veh_id in self.k.vehicle.get_controlled_lc_ids():
                    target_lane = self.k.vehicle.get_lane_changing_controller(
                        veh_id).get_action(self)
                    direction.append(target_lane)
                self.k.vehicle.apply_lane_change(
                    self.k.vehicle.get_controlled_lc_ids(),
                    direction=direction)

            # perform (optionally) routing actions for all vehicles in the
            # network, including RL and SUMO-controlled vehicles
            routing_ids = []
            routing_actions = []
            for veh_id in self.k.vehicle.get_ids():
                if self.k.vehicle.get_routing_controller(veh_id) \
                        is not None:
                    routing_ids.append(veh_id)
                    route_contr = self.k.vehicle.get_routing_controller(
                        veh_id)
                    routing_actions.append(route_contr.choose_route(self))

            self.k.vehicle.choose_routes(routing_ids, routing_actions)

            self.apply_rl_actions(rl_actions)

            self.additional_command()

            # advance the simulation in the simulator by one step
            self.k.simulation.simulation_step()

            # store new observations in the vehicles and traffic lights class
            self.k.update(reset=False)

            # update the colors of vehicles
            if self.sim_params.render:
                self.k.vehicle.update_vehicle_colors()

            # collect list of sorted vehicle ids
            self.sorted_ids, self.sorted_extra_data = self.sort_by_position()

            # crash encodes whether the simulator experienced a collision
            crash = self.k.simulation.check_collision()

            # stop collecting new simulation steps if there is a collision
            if crash:
                break

            # render a frame
            self.render()

        states = self.get_state()
        if isinstance(states, dict):
            self.state = {}
            next_observation = {}
            done = {}
            infos = {}
            temp_state = states
            for key, state in temp_state.items():
                # collect information of the state of the network based on the
                # environment class used
                self.state[key] = np.asarray(state).T

                # collect observation new state associated with action
                next_observation[key] = np.copy(self.state[key])

                # test if a crash has occurred
                done[key] = crash
                # test if the agent has exited the system, if so
                # its agent should be done
                # FIXME(ev) this assumes that agents are single vehicles
                if key in self.k.vehicle.get_arrived_ids():
                    done[key] = True
                # check if an agent is done
                if crash:
                    done['__all__'] = True
                else:
                    done['__all__'] = False
                infos[key] = {}
        else:
            # collect information of the state of the network based on the
            # environment class used
            self.state = np.asarray(states).T

            # collect observation new state associated with action
            next_observation = np.copy(states)

            # test if the agent should terminate due to a crash
            done = crash

            # compute the info for each agent
            infos = {}

        # compute the reward
        rl_clipped = self.clip_actions(rl_actions)
        reward = self.compute_reward(rl_clipped, fail=crash)

        return next_observation, reward, done, infos

    def reset(self):
        """Reset the environment.

        This method is performed in between rollouts. It resets the state of
        the environment, and re-initializes the vehicles in their starting
        positions.

        If "shuffle" is set to True in InitialConfig, the initial positions of
        vehicles is recalculated and the vehicles are shuffled.

        Returns
        -------
        observation: numpy ndarray
            the initial observation of the space. The initial reward is assumed
            to be zero.
        """
        # reset the time counter
        self.time_counter = 0

        # warn about not using restart_instance when using inflows
        if len(self.scenario.net_params.inflows.get()) > 0 and \
                not self.sim_params.restart_instance:
            print(
                "**********************************************************\n"
                "**********************************************************\n"
                "**********************************************************\n"
                "WARNING: Inflows will cause computational performance to\n"
                "significantly decrease after large number of rollouts. In \n"
                "order to avoid this, set SumoParams(restart_instance=True).\n"
                "**********************************************************\n"
                "**********************************************************\n"
                "**********************************************************"
            )

        if self.sim_params.restart_instance or self.step_counter > 2e6:
            self.step_counter = 0
            # issue a random seed to induce randomness into the next rollout
            self.sim_params.seed = random.randint(0, 1e5)

            self.k.vehicle = deepcopy(self.initial_vehicles)
            self.k.vehicle.master_kernel = self.k
            # restart the sumo instance
            self.restart_simulation(self.sim_params)

        # perform shuffling (if requested)
        elif self.scenario.initial_config.shuffle:
            self.setup_initial_state()

        # clear all vehicles from the network and the vehicles class
<<<<<<< HEAD
        # for veh_id in self.k.kernel_api.vehicle.getIDList():  # FIXME: hack
        #     try:
        #         self.k.vehicle.remove(veh_id)
        #     except (FatalTraCIError, TraCIException):
        #         pass
=======
        for veh_id in self.k.kernel_api.vehicle.getIDList():  # FIXME: hack
            try:
                self.k.vehicle.remove(veh_id)
            except (FatalTraCIError, TraCIException):
                print("Error during start: {}".format(traceback.format_exc()))
>>>>>>> d3f9151d

        # clear all vehicles from the network and the vehicles class
        # FIXME (ev, ak) this is weird and shouldn't be necessary
        for veh_id in list(self.k.vehicle.get_ids()):
            # do not try to remove the vehicles from the network in the first
            # step after initializing the network, as there will be no vehicles
            if self.step_counter == 0:
                continue
            try:
                self.k.vehicle.remove(veh_id)
            except (FatalTraCIError, TraCIException):
                print("Error during start: {}".format(traceback.format_exc()))

        # reintroduce the initial vehicles to the network
        for veh_id in self.initial_ids:
            type_id, edge, lane_index, pos, speed = \
                self.initial_state[veh_id]

            try:
                self.k.vehicle.add(
                    veh_id=veh_id,
                    type_id=type_id,
                    edge=edge,
                    lane=lane_index,
                    pos=pos,
                    speed=speed)
            except (FatalTraCIError, TraCIException):
                # if a vehicle was not removed in the first attempt, remove it
                # now and then reintroduce it
                self.k.vehicle.remove(veh_id)
                self.k.vehicle.add(
                    veh_id=veh_id,
                    type_id=type_id,
                    edge=edge,
                    lane=lane_index,
                    pos=pos,
                    speed=speed)

        # advance the simulation in the simulator by one step
        self.k.simulation.simulation_step()

        # update the information in each kernel to match the current state
        self.k.update(reset=True)

        # update the colors of vehicles
        if self.sim_params.render:
            self.k.vehicle.update_vehicle_colors()

        # check to make sure all vehicles have been spawned
        if len(self.initial_ids) > self.k.vehicle.num_vehicles:
            missing_vehicles = list(
                set(self.initial_ids) - set(self.k.vehicle.get_ids()))
            logging.error('Not enough vehicles have spawned! Bad start?')
            logging.error('Missing vehicles / initial state:')
            for veh_id in missing_vehicles:
                logging.error('- {}: {}'.format(veh_id,
                                                self.initial_state[veh_id]))
            sys.exit()

        # collect list of sorted vehicle ids
        self.sorted_ids, self.sorted_extra_data = self.sort_by_position()

        states = self.get_state()
        if isinstance(states, dict):
            self.state = {}
            observation = {}
            for key, state in states.items():
                # collect information of the state of the network based on the
                # environment class used
                self.state[key] = np.asarray(state).T

                # collect observation new state associated with action
                observation[key] = np.copy(self.state[key]).tolist()

        else:
            # collect information of the state of the network based on the
            # environment class used
            self.state = np.asarray(states).T

            # observation associated with the reset (no warm-up steps)
            observation = np.copy(states)

        # perform (optional) warm-up steps before training
        for _ in range(self.env_params.warmup_steps):
            observation, _, _, _ = self.step(rl_actions=None)

        # render a frame
        self.render(reset=True)

        # check to make sure all vehicles have been spawned
        if len(self.initial_ids) < self.k.vehicle.num_vehicles:
            logging.error("Not enough vehicles have spawned! Bad start?")
            sys.exit()

        return observation

    def additional_command(self):
        """Additional commands that may be performed by the step method."""
        pass

    def clip_actions(self, rl_actions=None):
        """Clip the actions passed from the RL agent.

        Parameters
        ----------
        rl_actions : list or numpy ndarray
            list of actions provided by the RL algorithm

        Returns
        -------
        numpy ndarray (float)
            The rl_actions clipped according to the box
        """
        # ignore if no actions are issued
        if rl_actions is None:
            return None

        # clip according to the action space requirements
        if isinstance(self.action_space, Box):
            rl_actions = np.clip(
                rl_actions,
                a_min=self.action_space.low,
                a_max=self.action_space.high)
        return rl_actions

    def apply_rl_actions(self, rl_actions=None):
        """Specify the actions to be performed by the rl agent(s).

        If no actions are provided at any given step, the rl agents default to
        performing actions specified by SUMO.

        Parameters
        ----------
        rl_actions : list or numpy ndarray
            list of actions provided by the RL algorithm
        """
        # ignore if no actions are issued
        if rl_actions is None:
            return

        rl_clipped = self.clip_actions(rl_actions)
        self._apply_rl_actions(rl_clipped)

    def _apply_rl_actions(self, rl_actions):
        raise NotImplementedError

    def sort_by_position(self):
        """Sort the vehicle ids of vehicles in the network by position.

        The base environment does this by sorting vehicles by their absolute
        position.

        Returns
        -------
        sorted_ids: list <str>
            a list of all vehicle IDs sorted by position
        sorted_extra_data: list or tuple
            an extra component (list, tuple, etc...) containing extra sorted
            data, such as positions. If no extra component is needed, a value
            of None should be returned
        """
        if self.env_params.sort_vehicles:
            sorted_ids = sorted(
                self.k.vehicle.get_ids(),
                key=self.k.vehicle.get_absolute_position)
            return sorted_ids, None
        else:
            return self.k.vehicle.get_ids(), None

    def get_state(self):
        """Return the state of the simulation as perceived by the RL agent.

        MUST BE implemented in new environments.

        Returns
        -------
        state: numpy ndarray
            information on the state of the vehicles, which is provided to the
            agent
        """
        raise NotImplementedError

    @property
    def action_space(self):
        """Identify the dimensions and bounds of the action space.

        MUST BE implemented in new environments.

        Returns
        -------
        gym Box or Tuple type
            a bounded box depicting the shape and bounds of the action space
        """
        raise NotImplementedError

    @property
    def observation_space(self):
        """Identify the dimensions and bounds of the observation space.

        MUST BE implemented in new environments.

        Returns
        -------
        gym Box or Tuple type
            a bounded box depicting the shape and bounds of the observation
            space
        """
        raise NotImplementedError

    def compute_reward(self, rl_actions, **kwargs):
        """Reward function for the RL agent(s).

        MUST BE implemented in new environments.
        Defaults to 0 for non-implemented environments.

        Parameters
        ----------
        rl_actions: numpy ndarray
            actions performed by rl vehicles
        kwargs: dict
            other parameters of interest. Contains a "fail" element, which
            is True if a vehicle crashed, and False otherwise

        Returns
        -------
        reward: float or list <float>
        """
        return 0

    def terminate(self):
        """Close the TraCI I/O connection.

        Should be done at end of every experiment. Must be in Env because the
        environment opens the TraCI connection.
        """
        print(
            "Closing connection to TraCI and stopping simulation.\n"
            "Note, this may print an error message when it closes."
        )
        self.k.close()

        # close pyglet renderer
        if self.sim_params.render in ['gray', 'dgray', 'rgb', 'drgb']:
            self.renderer.close()

    def render(self, reset=False, buffer_length=5):
        """Render a frame.

        Parameters
        ----------
        reset: bool
            set to True to reset the buffer
        buffer_length: int
            length of the buffer
        """
        if self.sim_params.render in ['gray', 'dgray', 'rgb', 'drgb']:
            # render a frame
            self.pyglet_render()

            # cache rendering
            if reset:
                self.frame_buffer = [self.frame.copy() for _ in range(5)]
                self.sights_buffer = [self.sights.copy() for _ in range(5)]
            else:
                if self.step_counter % int(1/self.sim_step) == 0:
                    self.frame_buffer.append(self.frame.copy())
                    self.sights_buffer.append(self.sights.copy())
                if len(self.frame_buffer) > buffer_length:
                    self.frame_buffer.pop(0)
                    self.sights_buffer.pop(0)

    def pyglet_render(self):
        """Render a frame using pyglet."""

        # get human and RL simulation status
        human_idlist = self.k.vehicle.get_human_ids()
        machine_idlist = self.k.vehicle.get_rl_ids()
        human_logs = []
        human_orientations = []
        human_dynamics = []
        machine_logs = []
        machine_orientations = []
        machine_dynamics = []
        max_speed = self.k.scenario.max_speed()
        for id in human_idlist:
            # Force tracking human vehicles by adding "track" in vehicle id.
            # The tracked human vehicles will be treated as machine vehicles.
            if 'track' in id:
                machine_logs.append(
                    [self.k.vehicle.get_timestep(id),
                     self.k.vehicle.get_timedelta(id),
                     id])
                machine_orientations.append(
                    self.k.vehicle.get_orientation(id))
                machine_dynamics.append(
                    self.k.vehicle.get_speed(id)/max_speed)
            else:
                human_logs.append(
                    [self.k.vehicle.get_timestep(id),
                     self.k.vehicle.get_timedelta(id),
                     id])
                human_orientations.append(
                    self.k.vehicle.get_orientation(id))
                human_dynamics.append(
                    self.k.vehicle.get_speed(id)/max_speed)
        for id in machine_idlist:
            machine_logs.append(
                [self.k.vehicle.get_timestep(id),
                 self.k.vehicle.get_timedelta(id),
                 id])
            machine_orientations.append(
                self.k.vehicle.get_orientation(id))
            machine_dynamics.append(
                self.k.vehicle.get_speed(id)/max_speed)

        # step the renderer
        self.frame = self.renderer.render(human_orientations,
                                          machine_orientations,
                                          human_dynamics,
                                          machine_dynamics,
                                          human_logs,
                                          machine_logs)

        # get local observation of RL vehicles
        self.sights = []
        for id in human_idlist:
            # Force tracking human vehicles by adding "track" in vehicle id.
            # The tracked human vehicles will be treated as machine vehicles.
            if "track" in id:
                orientation = self.k.vehicle.get_orientation(id)
                sight = self.renderer.get_sight(
                    orientation, id)
                self.sights.append(sight)
        for id in machine_idlist:
            orientation = self.k.vehicle.get_orientation(id)
            sight = self.renderer.get_sight(
                orientation, id)
            self.sights.append(sight)<|MERGE_RESOLUTION|>--- conflicted
+++ resolved
@@ -420,19 +420,11 @@
             self.setup_initial_state()
 
         # clear all vehicles from the network and the vehicles class
-<<<<<<< HEAD
         # for veh_id in self.k.kernel_api.vehicle.getIDList():  # FIXME: hack
         #     try:
         #         self.k.vehicle.remove(veh_id)
         #     except (FatalTraCIError, TraCIException):
         #         pass
-=======
-        for veh_id in self.k.kernel_api.vehicle.getIDList():  # FIXME: hack
-            try:
-                self.k.vehicle.remove(veh_id)
-            except (FatalTraCIError, TraCIException):
-                print("Error during start: {}".format(traceback.format_exc()))
->>>>>>> d3f9151d
 
         # clear all vehicles from the network and the vehicles class
         # FIXME (ev, ak) this is weird and shouldn't be necessary
